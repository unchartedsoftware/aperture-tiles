--- conflicted
+++ resolved
@@ -30,72 +30,10 @@
 		case "cdh5.4.0":
 			logger.info "Valid build type found - using $buildType"
 			project.ext { // apply project scope to vars, otherwise local to task
-<<<<<<< HEAD
 				hadoopCommonVersion = "2.6.0-cdh5.4.0"
 				hadoopCoreVersion = "2.6.0-mr1-cdh5.4.0"
 				hbaseVersion = "1.0.0-cdh5.4.0"
 				sparkVersion = "1.3.0-cdh5.4.0"
-=======
-				hadoopCommonVersion = "2.5.0-cdh5.3.0"
-				hadoopCoreVersion = "2.5.0-mr1-cdh5.3.0"
-				hbaseVersion = "0.98.6-cdh5.3.0"
-				sparkVersion = "1.3.0" // replace 1.2.0-cdh5.3.0 with >= 1.3.0
-				dependencyScalaVersion = "2.10"
-				scalaVersion = "2.10.3"
-			}
-			break
-		case "cdh5.2.0":
-			logger.info "Valid build type found - using $buildType"
-			project.ext { // apply project scope to vars, otherwise local to task
-				hadoopCommonVersion = "2.5.0-cdh5.2.0"
-				hadoopCoreVersion = "2.5.0-mr1-cdh5.2.0"
-				hbaseVersion = "0.98.6-cdh5.2.0"
-				sparkVersion = "1.3.0"// replace 1.1.0-cdh5.2.0 with >= 1.3.0
-				dependencyScalaVersion = "2.10"
-				scalaVersion = "2.10.3"
-			}
-			break
-		case "cdh5.1.2":
-			logger.info "Valid build type found - using $buildType"
-			project.ext { // apply project scope to vars, otherwise local to task
-				hadoopCommonVersion = "2.3.0-cdh5.1.2"
-				hadoopCoreVersion = "2.3.0-mr1-cdh5.1.2"
-				hbaseVersion = "0.98.1-cdh5.1.2"
-				sparkVersion = "1.3.0" // replace 1.0.0-cdh5.1.2 with >= 1.3.0
-				dependencyScalaVersion = "2.10"
-				scalaVersion = "2.10.3"
-			}
-			break
-		case "cdh5.1.0":
-			logger.info "Valid build type found - using $buildType"
-			project.ext {
-				hadoopCommonVersion = "2.3.0-cdh5.1.0"
-				hadoopCoreVersion = "2.3.0-mr1-cdh5.1.0"
-				hbaseVersion = "0.98.1-cdh5.1.0"
-				sparkVersion = "1.3.0" // replace 1.0.0-cdh5.1.0 with >= 1.3.0
-				dependencyScalaVersion = "2.10"
-				scalaVersion = "2.10.3"
-			}
-			break
-		case "cdh5.0.0":
-			logger.info "Valid build type found - using $buildType"
-			project.ext {
-				hadoopCommonVersion = "2.3.0-cdh5.0.0"
-				hadoopCoreVersion = "2.3.0-mr1-cdh5.0.0"
-				hbaseVersion = "0.96.1.1-cdh5.0.0"
-				sparkVersion = "1.3.0" // replace 0.9.0-cdh5.0.0 with >= 1.3.0
-				dependencyScalaVersion = "2.10"
-				scalaVersion = "2.10.3"
-			}
-			break
-		case "cdh4.6.0":
-			logger.info "Valid build type found - using $buildType"
-			project.ext {
-				hadoopCommonVersion = "2.0.0-cdh4.6.0"
-				hadoopCoreVersion = "2.0.0-mr1-cdh4.6.0"
-				hbaseVersion = "0.94.15-cdh4.6.0"
-				sparkVersion = "1.3.0" // replace 0.9.0-cdh4.6.0with >= 1.3.0
->>>>>>> 3a6a8b18
 				dependencyScalaVersion = "2.10"
 				scalaVersion = "2.10.3"
 			}
