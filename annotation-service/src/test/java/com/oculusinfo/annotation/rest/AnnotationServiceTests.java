--- conflicted
+++ resolved
@@ -52,19 +52,16 @@
 import com.oculusinfo.tile.rest.layer.LayerService;
 import com.oculusinfo.tile.rest.layer.LayerServiceImpl;
 import org.json.JSONObject;
-<<<<<<< HEAD
-import org.junit.*;
-=======
 import org.junit.After;
 import org.junit.Assert;
 import org.junit.Before;
 import org.junit.Test;
 import org.slf4j.Logger;
 import org.slf4j.LoggerFactory;
->>>>>>> 4af1fcb0
 
 import java.io.File;
 import java.util.*;
+
 
 public class AnnotationServiceTests {
 
@@ -88,28 +85,28 @@
     	
 		try {
 
-			String configFile = ("res:///filesystem-io-test-config.json").toString();
-
-			Set<DelegateFactoryProviderTarget<PyramidIO>> tileIoSet = new HashSet<>();
-			tileIoSet.addAll( Arrays.asList( DefaultPyramidIOFactoryProvider.values() ) );
-			Set<DelegateFactoryProviderTarget<AnnotationIO>> annotationIoSet = new HashSet<>();
-			annotationIoSet.addAll( Arrays.asList( DefaultAnnotationIOFactoryProvider.values() ) );
-			Set<DelegateFactoryProviderTarget<TileSerializer<?>>> serializerSet = new HashSet<>();
-			serializerSet.addAll( Arrays.asList( DefaultTileSerializerFactoryProvider.values() ) );
-			Set<DelegateFactoryProviderTarget<AnnotationFilter>> filterIoSet = new HashSet<>();
-			filterIoSet.addAll( Arrays.asList( DefaultAnnotationFilterFactoryProvider.values() ) );
-
-			FactoryProvider<LayerConfiguration> layerConfigurationProvider = new StandardLayerConfigurationProvider(
-					new StandardPyramidIOFactoryProvider( tileIoSet ),
-					new StandardTilePyramidFactoryProvider(),
-					new StandardTileSerializerFactoryProvider(serializerSet),
-					new StandardImageRendererFactoryProvider(),
-					new StandardTileTransformerFactoryProvider()
-					);
-
-			_layerService = new LayerServiceImpl( configFile, layerConfigurationProvider );
-
-			AnnotationIndexer annotationIndexer = new AnnotationIndexerImpl();
+			String configFile = ".\\annotation-service\\src\\test\\config\\filesystem-io-test-config.json";
+
+            Set<DelegateFactoryProviderTarget<PyramidIO>> tileIoSet = new HashSet<>();
+            tileIoSet.addAll( Arrays.asList( DefaultPyramidIOFactoryProvider.values() ) );
+            Set<DelegateFactoryProviderTarget<AnnotationIO>> annotationIoSet = new HashSet<>();
+            annotationIoSet.addAll( Arrays.asList( DefaultAnnotationIOFactoryProvider.values() ) );
+            Set<DelegateFactoryProviderTarget<TileSerializer<?>>> serializerSet = new HashSet<>();
+            serializerSet.addAll( Arrays.asList( DefaultTileSerializerFactoryProvider.values() ) );
+            Set<DelegateFactoryProviderTarget<AnnotationFilter>> filterIoSet = new HashSet<>();
+            filterIoSet.addAll( Arrays.asList( DefaultAnnotationFilterFactoryProvider.values() ) );
+
+            FactoryProvider<LayerConfiguration> layerConfigurationProvider = new StandardLayerConfigurationProvider(
+                new StandardPyramidIOFactoryProvider( tileIoSet ),
+                new StandardTilePyramidFactoryProvider(),
+                new StandardTileSerializerFactoryProvider(serializerSet),
+                new StandardImageRendererFactoryProvider(),
+                new StandardTileTransformerFactoryProvider()
+            );
+
+            _layerService = new LayerServiceImpl( configFile, layerConfigurationProvider );
+
+            AnnotationIndexer annotationIndexer = new AnnotationIndexerImpl();
 			AnnotationSerializer annotationSerializer = new JSONAnnotationDataSerializer();
 
 			_service = new AnnotationServiceImpl( _layerService,
