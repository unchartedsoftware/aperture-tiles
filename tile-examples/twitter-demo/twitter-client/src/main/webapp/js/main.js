--- conflicted
+++ resolved
@@ -23,7 +23,6 @@
  * SOFTWARE.
  */
 
-<<<<<<< HEAD
 require(['./FileLoader',
          './map/Map',
          './layer/view/server/ServerLayer',
@@ -32,19 +31,7 @@
          './layer/controller/LayerControls',
          './layer/controller/UIMediator',
          './layer/view/client/CarouselLayer',
-         './layer/view/client/data/LayerInfoLoader',
-         './layer/view/client/data/DataTracker'
-=======
-require(['./fileloader',
-         './map',
-         './serverrenderedmaplayer',
-         './client-rendering/TopTextSentimentBars',
-         './client-rendering/HashTagsByTime',
-         './ui/layercontrols',
-         './serverlayeruimediator',
-         './view-controller/Carousel',
-         './client-rendering/DataTrackerCache',
->>>>>>> 4ea21b62
+         './layer/view/client/data/DataTrackerCache',
         ],
 
         function (FileLoader, 
