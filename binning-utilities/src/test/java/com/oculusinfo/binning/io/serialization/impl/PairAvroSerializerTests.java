--- conflicted
+++ resolved
@@ -38,7 +38,7 @@
 import java.util.ArrayList;
 import java.util.List;
 
-<<<<<<< HEAD
+import com.oculusinfo.binning.DenseTileData;
 public class PairAvroSerializerTests {
     @SafeVarargs
     final <S, T> void testRoundTrip(Class<? extends S> keyType, Class<? extends T> valueType,
@@ -48,7 +48,7 @@
         // Create our tile
         int n = data.length;
         int size = (int) Math.ceil(Math.sqrt(n));
-        TileData<Pair<S, T>> input = new TileData<>(new TileIndex(0, 0, 0, size, size));
+        TileData<Pair<S, T>> input = new DenseTileData<>(new TileIndex(0, 0, 0, size, size));
         for (int y=0; y<size; ++y) {
             for (int x=0; x<size; ++x) {
                 int i = ((x+size*y));
@@ -191,180 +191,4 @@
                 p("0", 1), p("1", 1), p("2", 1),
                 p("0", 2), p("1", 2), p("2", 2));
     }
-=======
-import org.apache.avro.file.CodecFactory;
-import org.junit.Assert;
-import org.junit.Test;
-
-import com.oculusinfo.binning.TileData;
-import com.oculusinfo.binning.DenseTileData;
-import com.oculusinfo.binning.TileIndex;
-import com.oculusinfo.binning.io.serialization.TileSerializer;
-import com.oculusinfo.binning.util.Pair;
-
-public class PairAvroSerializerTests {
-	@SafeVarargs
-	final <S, T> void testRoundTrip(Class<? extends S> keyType, Class<? extends T> valueType, int arraySize,
-	                                Pair<S, T>... data) throws Exception {
-		TileSerializer<List<Pair<S, T>>> serializer = new PairArrayAvroSerializer<>(keyType, valueType, CodecFactory.nullCodec());
-
-		// Create our tile
-		int n = (int) Math.ceil(data.length/(double)arraySize);
-		int size = (int) Math.ceil(Math.sqrt(n));
-		TileData<List<Pair<S, T>>> input = new DenseTileData<>(new TileIndex(0, 0, 0, size, size));
-		for (int y=0; y<size; ++y) {
-			for (int x=0; x<size; ++x) {
-				int i = ((x+size*y) % data.length)*arraySize;
-				List<Pair<S, T>> list = new ArrayList<>(arraySize);
-				for (int j=0; j<arraySize; ++j)
-					if ((i+j) < data.length)
-						list.add(data[i+j]);
-				input.setBin(x, y, list);
-			}
-		}
-
-		// Send it round-trip through serialization
-		ByteArrayOutputStream baos = new ByteArrayOutputStream();
-		serializer.serialize(input, baos);
-		baos.flush();
-		baos.close();
-
-		ByteArrayInputStream bais = new ByteArrayInputStream(baos.toByteArray());
-		TileData<List<Pair<S, T>>> output = serializer.deserialize(new TileIndex(1, 1, 1, size, size), bais);
-
-		// Test to make sure output matches input.
-		Assert.assertEquals(input.getDefinition(), output.getDefinition());
-		for (int y=0; y<size; ++y) {
-			for (int x=0; x<size; ++x) {
-				assertListsEqual(input.getBin(x, y), output.getBin(x, y));
-			}
-		}
-	}
-	private <T> void assertListsEqual (List<T> a, List<T> b) {
-		Assert.assertEquals(a.size(), b.size());
-		for (int i=0; i<a.size(); ++i) {
-			Assert.assertEquals(a.get(i), b.get(i));
-		}
-	}
-
-
-
-	private <S, T> Pair<S, T> p (S s, T t) {
-		return new Pair<>(s, t);
-	}
-
-	private ByteBuffer bb (int... bytes) {
-		byte[] asBytes = new byte[bytes.length];
-		for (int i=0; i<bytes.length; ++i) {
-			asBytes[i] = (byte) bytes[i];
-		}
-		return ByteBuffer.wrap(asBytes);
-	}
-
-
-
-	@Test
-	public void testIntInt() throws Exception {
-		testRoundTrip(Integer.class, Integer.class, 3,
-		              p(0, 0), p(0, 1), p(0, 2),
-		              p(1, 0), p(1, 1), p(1, 2),
-		              p(2, 0), p(2, 1), p(2, 2));
-	}
-
-	@Test
-	public void testIntLong() throws Exception {
-		testRoundTrip(Integer.class, Long.class, 3,
-		              p(0, 0L), p(0, 1L), p(0, 2L),
-		              p(1, 0L), p(1, 1L), p(1, 2L),
-		              p(2, 0L), p(2, 1L), p(2, 2L));
-	}
-
-	@Test
-	public void testIntFloat() throws Exception {
-		testRoundTrip(Integer.class, Float.class, 3,
-		              p(0, 0.0f), p(0, 1.0f), p(0, 2.0f),
-		              p(1, 0.0f), p(1, 1.0f), p(1, 2.0f),
-		              p(2, 0.0f), p(2, 1.0f), p(2, 2.0f));
-	}
-
-	@Test
-	public void testIntDouble() throws Exception {
-		testRoundTrip(Integer.class, Double.class, 3,
-		              p(0, 0.0), p(0, 1.0), p(0, 2.0),
-		              p(1, 0.0), p(1, 1.0), p(1, 2.0),
-		              p(2, 0.0), p(2, 1.0), p(2, 2.0));
-	}
-
-	@Test
-	public void testIntBoolean() throws Exception {
-		testRoundTrip(Integer.class, Boolean.class, 2,
-		              p(0, false), p(0, true),
-		              p(1, true), p(1, false),
-		              p(2, false), p(2, true));
-	}
-
-	@Test
-	public void testIntByteBuffer() throws Exception {
-		testRoundTrip(Integer.class, ByteBuffer.class, 3,
-		              p(0, bb(0, 1, 2)), p(0, bb(126, 127, 128)), p(0, bb(253, 254, 255)),
-		              p(1, bb(1, 2, 3)), p(1, bb(126, 127, 128)), p(1, bb(252, 253, 254)),
-		              p(2, bb(2, 3, 4)), p(2, bb(126, 127, 128)), p(2, bb(251, 252, 253)));
-	}
-
-	@Test
-	public void testIntString() throws Exception {
-		testRoundTrip(Integer.class, String.class, 3,
-		              p(0, "0"), p(0, "1"), p(0, "2"),
-		              p(1, "0"), p(1, "1"), p(1, "2"),
-		              p(2, "0"), p(2, "1"), p(2, "2"));
-	}
-
-	@Test
-	public void testLongInt() throws Exception {
-		testRoundTrip(Long.class, Integer.class, 3,
-		              p(0L, 0), p(1L, 0), p(2L, 0),
-		              p(0L, 1), p(1L, 1), p(2L, 1),
-		              p(0L, 2), p(1L, 2), p(2L, 2));
-	}
-
-	@Test
-	public void testFloatInt() throws Exception {
-		testRoundTrip(Float.class, Integer.class, 3,
-		              p(0.0f, 0), p(1.0f, 0), p(2.0f, 0),
-		              p(0.0f, 1), p(1.0f, 1), p(2.0f, 1),
-		              p(0.0f, 2), p(1.0f, 2), p(2.0f, 2));
-	}
-
-	@Test
-	public void testDoubleInt() throws Exception {
-		testRoundTrip(Double.class, Integer.class, 3,
-		              p(0.0, 0), p(1.0, 0), p(2.0, 0),
-		              p(0.0, 1), p(1.0, 1), p(2.0, 1),
-		              p(0.0, 2), p(1.0, 2), p(2.0, 2));
-	}
-
-	@Test
-	public void testBooleanInt() throws Exception {
-		testRoundTrip(Boolean.class, Integer.class, 2,
-		              p(false, 0), p(true, 0),
-		              p(true, 1), p(false, 1),
-		              p(false, 2), p(true, 2));
-	}
-
-	@Test
-	public void testByteBufferInt() throws Exception {
-		testRoundTrip(ByteBuffer.class, Integer.class, 3,
-		              p(bb(0, 1, 2), 0), p(bb(126, 127, 128), 0), p(bb(253, 254, 255), 0),
-		              p(bb(1, 2, 3), 1), p(bb(126, 127, 128), 1), p(bb(252, 253, 254), 1),
-		              p(bb(2, 3, 4), 2), p(bb(126, 127, 128), 2), p(bb(251, 252, 253), 2));
-	}
-
-	@Test
-	public void testStringInt() throws Exception {
-		testRoundTrip(String.class, Integer.class, 3,
-		              p("0", 0), p("1", 0), p("2", 0),
-		              p("0", 1), p("1", 1), p("2", 1),
-		              p("0", 2), p("1", 2), p("2", 2));
-	}
->>>>>>> 7dcacfc9
 }