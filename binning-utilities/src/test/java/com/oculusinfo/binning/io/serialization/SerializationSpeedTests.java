--- conflicted
+++ resolved
@@ -55,237 +55,6 @@
  */
 //@Ignore
 public class SerializationSpeedTests {
-<<<<<<< HEAD
-    private TileSerializer<Double> _serializer;
-    private TilePyramid            _pyramid;
-    private TileData<Double>       _data;
-
-    @Before
-    public void setup () {
-        _serializer = new DoubleAvroSerializer();
-        _pyramid = new AOITilePyramid(0.0, 0.0, 1.0, 1.0);
-
-        // Create some data
-        Random random = new Random(15485863);
-        _data = new TileData<>(new TileIndex(0, 0, 0, 256, 256));
-        for (int x=0; x<256; ++x) {
-            for (int y=0; y<256; ++y) {
-                _data.setBin(x, y, random.nextDouble());
-            }
-        }
-    }
-
-    @After
-    public void teardown () {
-        _serializer = null;
-        _pyramid = null;
-        _data = null;
-    }
-
-    @Test
-    public void testKryoTileSerialization () throws Exception {
-    	int N = 100;
-
-    	Kryo kryo = new Kryo();
-        kryo.setRegistrationRequired(true);
-    	
-        kryo.register(TileData.class);
-        kryo.register(TileIndex.class);
-        kryo.register(ArrayList.class);
-        
-        // test serialization time
-        long startTime = System.currentTimeMillis();
-        for (int n=0; n<N; ++n) {
-        	ByteArrayOutputStream baos = new ByteArrayOutputStream();
-        	Output output = new Output( baos );
-        	kryo.writeObject(output, _data);
-            output.close();
-//            System.out.println("Tile size: "+baos.toByteArray().length);
-        }
-        long endTime = System.currentTimeMillis();
-        System.out.println("Kryo Serialization");
-        System.out.println("Total time: "+((endTime-startTime)/1000.0)+" seconds");
-        System.out.println("Average time: "+(((endTime-startTime)/1000.0)/N)+" seconds");
-    }
-
-    @Test
-    public void testKryoTileDeSerialization () throws Exception {
-        int N = 100;
-
-        Kryo kryo = new Kryo();
-        kryo.setRegistrationRequired(true);        
-        Output output = new Output( new ByteArrayOutputStream() );      
-        kryo.register(TileData.class);
-        kryo.register(TileIndex.class);
-        kryo.register(ArrayList.class);
-        kryo.writeObject(output, _data);
-        output.close();
-        
-        byte[] data = ((ByteArrayOutputStream)output.getOutputStream()).toByteArray();
-        
-        
-        // test deserialization time
-        long startTime = System.currentTimeMillis();
-        for (int n=0; n<N; ++n) {
-        	Input input = new Input( data );
-        	TileData<Double> newTile = kryo.readObject(input, TileData.class);
-        	input.close();
-        }
-        long endTime = System.currentTimeMillis();
-        System.out.println("Kryo Deserialization");
-        System.out.println("Total time: "+((endTime-startTime)/1000.0)+" seconds");
-        System.out.println("Average time: "+(((endTime-startTime)/1000.0)/N)+" seconds");
-    }
-
-    @Test
-    public void testAvroTileSerialization () throws Exception {
-        int N = 100;
-
-        // test serialization time
-        long startTime = System.currentTimeMillis();
-        int length = 0;
-        for (int n=0; n<N; ++n) {
-            ByteArrayOutputStream baos = new ByteArrayOutputStream();
-            _serializer.serialize(_data, _pyramid, baos);
-            baos.close();
-            baos.flush();
-            length += baos.toByteArray().length;
-        }
-        long endTime = System.currentTimeMillis();
-        System.out.println();
-        System.out.println("Avro Serialization");
-        System.out.println("Total time: "+((endTime-startTime)/1000.0)+" seconds");
-        System.out.println("Average time: "+(((endTime-startTime)/1000.0)/N)+" seconds");
-        System.out.println("Average size: "+(length/N));
-        System.out.println();
-    }
-
-
-    @Test
-    public void testLegacyTileSerialization () throws Exception {
-        int N = 100;
-        TileSerializer<Double> serializer = new BackwardCompatibilitySerializer();
-
-        // test serialization time
-        long startTime = System.currentTimeMillis();
-        for (int n=0; n<N; ++n) {
-            ByteArrayOutputStream baos = new ByteArrayOutputStream();
-            serializer.serialize(_data, _pyramid, baos);
-            baos.close();
-            baos.flush();
-
-        }
-        long endTime = System.currentTimeMillis();
-        System.out.println("Legacy Serialization");
-        System.out.println("Total time: "+((endTime-startTime)/1000.0)+" seconds");
-        System.out.println("Average time: "+(((endTime-startTime)/1000.0)/N)+" seconds");
-    }
-
-
-    @Test
-    public void testJavaTileSerialization () throws Exception {
-        int N = 100;
-
-        // test serialization time
-        long startTime = System.currentTimeMillis();
-        for (int n=0; n<N; ++n) {
-            ByteArrayOutputStream baos = new ByteArrayOutputStream();
-            ObjectOutputStream oos = new ObjectOutputStream(baos);
-            
-            oos.writeObject(_data);
-            oos.close();
-            oos.flush();
-            baos.close();
-            baos.flush();
-        }
-        long endTime = System.currentTimeMillis();
-        System.out.println("Java Serialization");
-        System.out.println("Total time: "+((endTime-startTime)/1000.0)+" seconds");
-        System.out.println("Average time: "+(((endTime-startTime)/1000.0)/N)+" seconds");
-    }
-
-
-    @Test
-    public void testAvroTileDeSerialization () throws Exception {
-        int N = 100;
-
-        // Get somethign to deserialization
-        ByteArrayOutputStream baos = new ByteArrayOutputStream();
-        _serializer.serialize(_data, _pyramid, baos);
-        baos.close();
-        baos.flush();
-        byte[] data = baos.toByteArray();
-
-        // test deserialization time
-        long startTime = System.currentTimeMillis();
-        for (int n=0; n<N; ++n) {
-            ByteArrayInputStream bais = new ByteArrayInputStream(data);
-            _serializer.deserialize(null, bais);
-            bais.close();
-        }
-        long endTime = System.currentTimeMillis();
-        System.out.println("Avro Deserialization");
-        System.out.println("Total time: "+((endTime-startTime)/1000.0)+" seconds");
-        System.out.println("Average time: "+(((endTime-startTime)/1000.0)/N)+" seconds");
-    }
-
-
-    @Test
-    public void testLegacyTileDeSerialization () throws Exception {
-        int N = 100;
-        TileSerializer<Double> serializer = new BackwardCompatibilitySerializer();
-
-        // Get somethign to deserialization
-        ByteArrayOutputStream baos = new ByteArrayOutputStream();
-        serializer.serialize(_data, _pyramid, baos);
-        baos.close();
-        baos.flush();
-        byte[] data = baos.toByteArray();
-        TileIndex index = _data.getDefinition();
-
-        // test deserialization time
-        long startTime = System.currentTimeMillis();
-        for (int n=0; n<N; ++n) {
-            ByteArrayInputStream bais = new ByteArrayInputStream(data);
-            serializer.deserialize(index, bais);
-            bais.close();
-        }
-        long endTime = System.currentTimeMillis();
-        System.out.println("Legacy Deserialization");
-        System.out.println("Total time: "+((endTime-startTime)/1000.0)+" seconds");
-        System.out.println("Average time: "+(((endTime-startTime)/1000.0)/N)+" seconds");
-    }
-
-
-    @Test
-    public void testJavaTileDeSerialization () throws Exception {
-        int N = 100;
-
-        // Get somethign to deserialization
-        ByteArrayOutputStream baos = new ByteArrayOutputStream();
-        ObjectOutputStream oos = new ObjectOutputStream(baos);
-        oos.writeObject(_data);
-        oos.close();
-        oos.flush();
-        baos.close();
-        baos.flush();
-        byte[] data = baos.toByteArray();
-
-        // test deserialization time
-        long startTime = System.currentTimeMillis();
-        for (int n=0; n<N; ++n) {
-            ByteArrayInputStream bais = new ByteArrayInputStream(data);
-            ObjectInputStream ois = new ObjectInputStream(bais);
-            Assert.assertTrue(ois.readObject() instanceof TileData);
-            ois.close();
-            bais.close();
-        }
-        long endTime = System.currentTimeMillis();
-        System.out.println("Java Deserialization");
-        System.out.println("Total time: "+((endTime-startTime)/1000.0)+" seconds");
-        System.out.println("Average time: "+(((endTime-startTime)/1000.0)/N)+" seconds");
-    }
-=======
 	private TileSerializer<Double> _serializer;
 	private TilePyramid            _pyramid;
 	private TileData<Double>       _data;
@@ -456,5 +225,4 @@
 		System.out.println("Total time: "+((endTime-startTime)/1000.0)+" seconds");
 		System.out.println("Average time: "+(((endTime-startTime)/1000.0)/N)+" seconds");
 	}
->>>>>>> 94683f11
 }