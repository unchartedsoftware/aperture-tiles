/*
 * Copyright (c) 2015 Uncharted Software Inc. http://www.uncharted.software/
 *
 * Released under the MIT License.
 *
 * Permission is hereby granted, free of charge, to any person obtaining a copy of
 * this software and associated documentation files (the "Software"), to deal in
 * the Software without restriction, including without limitation the rights to
 * use, copy, modify, merge, publish, distribute, sublicense, and/or sell copies
 * of the Software, and to permit persons to whom the Software is furnished to do
 * so, subject to the following conditions:

 * The above copyright notice and this permission notice shall be included in all
 * copies or substantial portions of the Software.

 * THE SOFTWARE IS PROVIDED "AS IS", WITHOUT WARRANTY OF ANY KIND, EXPRESS OR
 * IMPLIED, INCLUDING BUT NOT LIMITED TO THE WARRANTIES OF MERCHANTABILITY,
 * FITNESS FOR A PARTICULAR PURPOSE AND NONINFRINGEMENT. IN NO EVENT SHALL THE
 * AUTHORS OR COPYRIGHT HOLDERS BE LIABLE FOR ANY CLAIM, DAMAGES OR OTHER
 * LIABILITY, WHETHER IN AN ACTION OF CONTRACT, TORT OR OTHERWISE, ARISING FROM,
 * OUT OF OR IN CONNECTION WITH THE SOFTWARE OR THE USE OR OTHER DEALINGS IN THE
 * SOFTWARE.
 */
package com.oculusinfo.binning.io.impl;

import com.oculusinfo.binning.BinIndex;
import com.oculusinfo.binning.TileAndBinIndices;
import com.oculusinfo.binning.TileData;
import com.oculusinfo.binning.TileIndex;
import com.oculusinfo.binning.impl.DenseTileData;
import com.oculusinfo.binning.impl.SparseTileData;
import com.oculusinfo.binning.io.PyramidIO;
import com.oculusinfo.binning.io.serialization.TileSerializer;
import com.oculusinfo.binning.io.serialization.impl.KryoSerializer;
import com.oculusinfo.binning.io.serialization.impl.PrimitiveArrayAvroSerializer;
import com.oculusinfo.binning.io.serialization.impl.PrimitiveAvroSerializer;
import com.oculusinfo.binning.util.TypeDescriptor;
import com.oculusinfo.factory.util.Pair;
import org.apache.avro.file.CodecFactory;
import org.apache.hadoop.conf.Configuration;
import org.apache.hadoop.hbase.HBaseConfiguration;
import org.apache.hadoop.hbase.TableName;
import org.apache.hadoop.hbase.client.Admin;
import org.apache.hadoop.hbase.client.Connection;
import org.apache.hadoop.hbase.client.ConnectionFactory;
import org.apache.hadoop.hbase.client.HTable;
import org.apache.hadoop.hbase.client.Result;
import org.apache.hadoop.hbase.client.ResultScanner;
import org.apache.hadoop.hbase.client.Scan;
import org.apache.hadoop.hbase.client.Table;
import org.apache.hadoop.hbase.filter.FirstKeyOnlyFilter;
import org.junit.Assert;
import org.junit.Ignore;
import org.junit.Test;

import java.util.ArrayList;
import java.util.Arrays;
import java.util.HashMap;
import java.util.Iterator;
import java.util.List;
import java.util.Map;

@Ignore
public class HBaseSlicedPyramidIOTest {
	@Test
	public void testRoundRoundTripWhole () throws Exception {
		String table = "hbsioTest";
		HBaseSlicedPyramidIO io = new HBaseSlicedPyramidIO("hadoop-s1", "2181", "hadoop-s1:60000");
		TileSerializer<List<Integer>> serializer = new PrimitiveArrayAvroSerializer<>(Integer.class, CodecFactory.nullCodec());
		try {
			TileIndex index = new TileIndex(0, 0, 0, 1, 1);

			TileData<List<Integer>> data = new DenseTileData<>(index);
			data.setBin(0, 0, Arrays.asList(-0, -1, -2, -3, -4, -5, -6, -7));

			io.initializeForWrite(table);
			io.writeTiles(table, serializer, Arrays.asList(data));

			// Check each slice
			for (int i = 0; i < 8; ++i) {
				List<TileData<List<Integer>>> slice = io.readTiles(table + "[" + i + "]", serializer, Arrays.asList(index));
				Assert.assertEquals(1, slice.size());
				TileData<List<Integer>> tile = slice.get(0);
				List<Integer> bin = tile.getBin(0, 0);
				Assert.assertEquals(1, bin.size());
				Assert.assertEquals(-i, bin.get(0).intValue());
			}

			// Check the whole tile
			List<TileData<List<Integer>>> slice = io.readTiles(table, serializer, Arrays.asList(index));
			Assert.assertEquals(1, slice.size());
			TileData<List<Integer>> tile = slice.get(0);
			List<Integer> bin = tile.getBin(0, 0);
			Assert.assertEquals(8, bin.size());
			for (int i = 0; i < 8; ++i) {
				Assert.assertEquals(-i, bin.get(i).intValue());
			}
		} finally {
			io.dropTable(table);
		}
	}

	@Test
	public void testRelativeReadSpeed () throws Exception {
		int iterations = 1;
		int slices = 53;
		HBaseSlicedPyramidIO io = new HBaseSlicedPyramidIO("hadoop-s1", "2181", "hadoop-s1:60000");
		TileSerializer<List<Integer>> ks = new KryoSerializer<List<Integer>>(new TypeDescriptor(List.class, new TypeDescriptor(Integer.class)));
		String table = "nycTaxiHeatmap_sw2015_weekly";
		List<TileIndex> indices = Arrays.asList(new TileIndex(9,151,319));

		System.out.println("Reading full tile");
		TileData<List<Integer>> full = null;
		long startFull = System.currentTimeMillis();
		for (int i=0; i<iterations; ++i) {
			for (int s=0; s<slices; ++s) {
				full = io.readTiles(table, ks, indices).get(0);
			}
		}
		long endFull = System.currentTimeMillis();

		System.out.println("Checking slice contents");
		for (int s=0; s<slices; ++s) {
			TileData<List<Integer>> slice = io.readTiles(table + "["+s+"]", ks, indices).get(0);
			for (int x=0; x<full.getDefinition().getXBins(); ++x) {
				for (int y=0; y<full.getDefinition().getYBins(); ++y) {
					List<Integer> fullBin = full.getBin(x, y);
					List<Integer> sliceBin = slice.getBin(x, y);
					if (null == fullBin || 0 == fullBin.size()) {
						Assert.assertTrue(null == sliceBin || 0 == sliceBin.size());
					} else {
						Assert.assertEquals(slices, fullBin.size());
						Assert.assertEquals(1, sliceBin.size());
						Assert.assertEquals(fullBin.get(s), sliceBin.get(0));
					}
				}
			}
		}

		System.out.println("Reading sliced tiles");
		long startSlice = System.currentTimeMillis();
		for (int i=0; i<iterations; ++i) {
			for (int s=0; s<slices; ++s) {
				io.readTiles(table + "["+s+"]", ks, indices);
			}
		}
		long endSlice = System.currentTimeMillis();

		System.out.println("Reading unsliced tiles");
		indices = Arrays.asList(new TileIndex(0, 0, 0));
		TileSerializer<Double> dSerializer = new PrimitiveAvroSerializer<>(Double.class, CodecFactory.bzip2Codec());
		String singleSliceTable = "twitter-ebola-p1-heatmap";
		long startSingle = System.currentTimeMillis();
		for (int i=0; i<iterations; ++i) {
			for (int s=0; s<slices; ++s) {
				io.readTiles(singleSliceTable, dSerializer, indices);
			}
		}
		long endSingle = System.currentTimeMillis();

		System.out.println("Time for full tile: " + ((endFull - startFull) / 1000.0));
		System.out.println("Time for slices: "+((endSlice-startSlice)/1000.0));
		System.out.println("Time for unsliced table: "+((endSingle-startSingle)/1000.0));
	}

	private <S, T> Pair<S, T> p(S s, T t) {
		return new Pair<S, T>(s, t);
	}

	private void testRange (int start, int end, Pair<Integer, Integer>... expectedRangeElements) {
		List<Pair<Integer, Integer>> actualRangeElements = HBaseSlicedPyramidIO.decomposeRange(start, end);
		Assert.assertEquals(expectedRangeElements.length, actualRangeElements.size());
		for (int n=0; n<expectedRangeElements.length; ++n)
			Assert.assertEquals(expectedRangeElements[n], actualRangeElements.get(n));
	}

	@Test
	public void testRangeDecomposition () {
		testRange(0, 15, p(0, 15));
		testRange(1, 15, p(1, 1), p(2, 3), p(4, 7), p(8, 15));
		testRange(16, 16, p(16, 16));
		testRange(16, 17, p(16, 17));
		testRange(16, 18, p(16, 17), p(18, 18));
		testRange(16, 30, p(16, 23), p(24, 27), p(28, 29), p(30, 30));
		testRange(22, 84, p(22, 23), p(24, 31), p(32, 63), p(64, 79), p(80, 83), p(84, 84));
		testRange(5, 5, p(5, 5));

		for (int start=0; start<128; ++start) {
			for (int end=start; end<128; ++end) {
				// We make sure of five things for each range set:
				//   (1) the endpoints from one sub-range to the next match
				//   (2) the total range of the sub-ranges is the intended total range
				//   (3) No more than two sub-ranges in a row are the same size (if they are, they should be
				//       on either side of our algorithm's 'mid-point', but we can't check that)
				//   (4) All ranges start on the proper boundary modulus.
				//   (5) There are no empty ranges.
				List<Pair<Integer, Integer>> rangeElts = HBaseSlicedPyramidIO.decomposeRange(start, end);
				Assert.assertTrue(rangeElts.size() > 0);  // Check 5, part of check 2
				int duplicateSizes = 0;
				int lastSize = 0;
				int lastEnd = start-1;                                // Part of check 2
				for (Pair<Integer, Integer> elt: rangeElts) {
					int size = elt.getSecond() - elt.getFirst() + 1;
					Assert.assertTrue(size > 0);                      // Check 5
					Assert.assertTrue(0 == (elt.getFirst() % size));  // Check 4
					if (lastSize == size) ++ duplicateSizes;
					lastSize = size;
					Assert.assertEquals(lastEnd+1, elt.getFirst()+0); // Check 1, part of check 2
					lastEnd = elt.getSecond();
				}
				Assert.assertEquals(end, lastEnd);                    // Part of check 2
				Assert.assertTrue(duplicateSizes <= 1);               // Check 3
			}
		}
	}

	@Test
	public void testSliceDecompositionVsSingleSlices () throws Exception {
		String table = "nycTaxiHeatmap_sw2015_weekly";
		HBaseSlicedPyramidIO io = new HBaseSlicedPyramidIO("hadoop-s1", "2181", "hadoop-s1:60000");
		TileSerializer<List<Integer>> serializer = new KryoSerializer<>(new TypeDescriptor(List.class, new TypeDescriptor(Integer.class)));

		TileSerializer<List<Integer>> ks = new KryoSerializer<List<Integer>>(new TypeDescriptor(List.class, new TypeDescriptor(Integer.class)));
		TileIndex index = new TileIndex(9, 151, 319);
		List<TileIndex> indices = Arrays.asList(index);

		System.out.println("Reading full tile");
		long fullStart = System.nanoTime();
		TileData<List<Integer>> full = io.readTiles(table, ks, indices).get(0);
		long fullEnd = System.nanoTime();

		System.out.println("Reading 7-27, pyramided");
		long pyramidedStart = System.nanoTime();
		TileData<List<Integer>> pyramided = io.readTiles(table+"[7-27]", ks, indices).get(0);
		long pyramidedEnd = System.nanoTime();

		System.out.println("Reading 7-27, individual");
		io.setPyramidding(false);
		long individualStart = System.nanoTime();
		TileData<List<Integer>> individual = io.readTiles(table+"[7-27]", ks, indices).get(0);
		long individualEnd = System.nanoTime();

		double fullTime = (fullEnd - fullStart) / 1000000.0;
		double pTime = (pyramidedEnd - pyramidedStart) / 1000000.0;
		double iTime = (individualEnd - individualStart) / 1000000.0;
		System.out.println("Full time: " + fullTime + "ms");
		System.out.println("Pyramided time: "+pTime+"ms");
		System.out.println("One-by-one time: "+iTime+"ms");
		// Check contents
		String pDiffs = "";
		String iDiffs = "";
		for (int x=0; x<index.getXBins(); ++x) {
			for (int y=0; y<index.getYBins(); ++y) {
				List<Integer> fullBin = full.getBin(x, y);
				List<Integer> pBin = pyramided.getBin(x, y);
				List<Integer> iBin = individual.getBin(x, y);

				if (null == fullBin || 28 > fullBin.size()) {
					if (null != pBin && pBin.size() > 0)  pDiffs += "["+x+", "+y+"]: Not null\n";
					if (null != iBin && iBin.size() > 0)  iDiffs += "["+x+", "+y+"]: Not null\n";
				} else {
					if (null == pBin || pBin.size() != 21) pDiffs += "["+x+", "+y+"]: null\n";
					if (null == iBin || iBin.size() != 21) iDiffs += "["+x+", "+y+"]: null\n";
					for (int z=7; z<=27; ++z) {
						int iVal = iBin.get(z-7);
						int pVal = pBin.get(z-7);
						int fVal = fullBin.get(z);
						if (pVal != fVal)
							pDiffs += "["+x+", "+y+", "+z+"]\n";
						if (iVal != fVal)
							iDiffs += "["+x+", "+y+", "+z+"]\n";
					}
				}
			}
		}
		Assert.assertTrue(pDiffs, 0 == pDiffs.length());
		Assert.assertTrue(iDiffs, 0 == iDiffs.length());
	}
<<<<<<< HEAD
=======


	@Test
	public void testDenseSlicedTiles () throws Exception {
		TileIndex index = new TileIndex(0, 0, 0, 4, 4);
		TileData<List<Integer>> tile = new DenseTileData<>(index);
		for (int x=0; x<4; ++x) {
			for (int y=0; y<4; ++y) {
				List<Integer> bin = new ArrayList<>();
				for (int z=0; z<4; ++z) {
					bin.add(x+y+z);
				}
				tile.setBin(x, y, bin);
			}
		}

		String table = "dense-bucket-test";
		HBaseSlicedPyramidIO io = new HBaseSlicedPyramidIO("hadoop-s1", "2181", "hadoop-s1:60000");
		TileSerializer<List<Integer>> serializer = new KryoSerializer<>(new TypeDescriptor(List.class, new TypeDescriptor(Integer.class)));

		io.initializeForWrite(table);
		io.writeTiles(table, serializer, Arrays.asList(tile));

		List<TileIndex> indices = Arrays.asList(index);
		TileData<List<Integer>> full = io.readTiles(table, serializer, indices).get(0);
		TileData<List<Integer>> s0 = io.readTiles(table+"[0]", serializer, indices).get(0);
		TileData<List<Integer>> s1 = io.readTiles(table+"[1]", serializer, indices).get(0);
		TileData<List<Integer>> s2 = io.readTiles(table+"[2]", serializer, indices).get(0);
		TileData<List<Integer>> s3 = io.readTiles(table+"[3]", serializer, indices).get(0);
		List<TileData<List<Integer>>> slices = Arrays.asList(s0, s1, s2, s3);
		TileData<List<Integer>> s01 = io.readTiles(table+"[0-1]", serializer, indices).get(0);
		TileData<List<Integer>> s23 = io.readTiles(table+"[2-3]", serializer, indices).get(0);
		List<TileData<List<Integer>>> slicePairs = Arrays.asList(s01, s23);

		for (int x=0; x<4; ++x) {
			for (int y=0; y<4; ++y) {
				for (int z=0; z<4; ++z) {
					Assert.assertEquals(tile.getBin(x, y).get(z), full.getBin(x, y).get(z));
					Assert.assertEquals(tile.getBin(x, y).get(z), slices.get(z).getBin(x, y).get(0));
					Assert.assertEquals(tile.getBin(x, y).get(z), slicePairs.get(z/2).getBin(x, y).get(z%2));
				}
			}
		}
	}

	// List out all indices in the given weird tile set, for use in the next test
	@Ignore
	public void listIndices () throws Exception {
		String tableName = "nycHeatmap_sw2015_sliced_DELETEME";
		String zookeeperQuorum = "hadoop-s1";
		String zookeeperPort = "2181";
		String hbaseMaster = "hadoop-s1:60000";

		Configuration config = HBaseConfiguration.create();
		config.set("hbase.zookeeper.quorum", zookeeperQuorum);
		config.set("hbase.zookeeper.property.clientPort", zookeeperPort);
		config.set("hbase.master", hbaseMaster);
		config.set("hbase.client.keyvalue.maxsize", "0");
		Connection connection = ConnectionFactory.createConnection(config);
		Admin admin = connection.getAdmin();
		Table table = connection.getTable(TableName.valueOf(tableName));

		System.out.println("scanning full table:");
		Scan scan = new Scan();
		scan.setFilter(new FirstKeyOnlyFilter());
		ResultScanner scanner = table.getScanner(scan);
		for (Result rr : scanner) {
			byte[] key = rr.getRow();
			String keyName = new String(key);
			if (keyName.equals("metadata")) continue;
			String[] parts = keyName.split(",");
			int level = Integer.parseInt(parts[0]);
			while (parts[1].startsWith("0")) parts[1] = parts[1].substring(1);
			int x = Integer.parseInt(parts[1]);
			while (parts[2].startsWith("0")) parts[2] = parts[2].substring(1);
			int y = Integer.parseInt(parts[2]);
//			if (level > 12) {
//				int tx = x;
//				int ty = y;
//				int tl = level;
//				while (tl > 12) {
//					tl--;
//					tx = (int) Math.floor(tx/2.0);
//					ty = (int) Math.floor(ty/2.0);
//				}
//				if (tx == 1206 && ty == 2556) {
//					System.out.println(keyName);
//				}
//			}
			if (level > 14) System.out.println(keyName);
		}
	}

	private <T> Map<TileIndex, TileData<T>> getTileMap (PyramidIO io, TileSerializer<T> serializer,
														String table, Integer slice, List<TileIndex> indices) throws Exception {
		if (null != slice) {
			table = table + "[" + slice + "]";
		}
		List<TileData<T>> tiles = io.readTiles(table, serializer, indices);
		Map<TileIndex, TileData<T>> result = new HashMap<>();
		for (TileData<T> tile: tiles) {
			result.put(tile.getDefinition(), tile);
		}
		return result;
	}
	List<Integer> addLists (List<Integer> a, List<Integer> b) {
		if (null == a || 0 == a.size()) return b;
		if (null == b || 0 == b.size()) return a;
		List<Integer> c = new ArrayList<>();
		int N = Math.max(a.size(), b.size());
		for (int n=0; n<N; ++n) {
			int v = 0;
			if (n < a.size()) v += a.get(n);
			if (n < b.size()) v += b.get(n);
			c.add(v);
		}
		return c;
	}

	private Map<Integer, Map<TileIndex, TileData<List<Integer>>>> data12_1206_2556 (PyramidIO io, TileSerializer<List<Integer>> serializer, String table, int slice) throws Exception {
		Map<Integer, Map<TileIndex, TileData<List<Integer>>>> result = new HashMap<>();
		result.put(12, getTileMap(io, serializer, table, slice,
			                      Arrays.asList(new TileIndex(12, 1206, 2556))));
		result.put(13, getTileMap(io, serializer, table, slice,
			                      Arrays.asList(new TileIndex(13,2412,5112),
									            new TileIndex(13,2412,5113),
									            new TileIndex(13,2413,5112),
									            new TileIndex(13,2413,5113))));
		result.put(14, getTileMap(io, serializer, table, slice,
			                      Arrays.asList(new TileIndex(14,4824,10224),
									            new TileIndex(14,4824,10225),
									            new TileIndex(14,4824,10226),
									            new TileIndex(14,4824,10227),
									            new TileIndex(14,4825,10225),
									            new TileIndex(14,4825,10226),
									            new TileIndex(14,4825,10227),
									            new TileIndex(14,4827,10224),
									            new TileIndex(14,4827,10225),
									            new TileIndex(14,4827,10226),
									            new TileIndex(14,4827,10227))));

		return result;
	}

	private Map<Integer, Map<TileIndex, TileData<List<Integer>>>> dataFull (PyramidIO io, TileSerializer<List<Integer>> serializer, String table, int slice) throws Exception {
		Map<TileIndex, TileData<List<Integer>>> level8 =
			getTileMap(io, serializer, table, slice,
				Arrays.asList(new TileIndex(8, 75, 159)));
		Map<TileIndex, TileData<List<Integer>>> level9 =
			getTileMap(io, serializer, table, slice,
				Arrays.asList(new TileIndex(9, 150, 319), new TileIndex(9, 151, 319)));
		Map<TileIndex, TileData<List<Integer>>> level10 =
			getTileMap(io, serializer, table, slice,
				Arrays.asList(new TileIndex(10, 300, 638), new TileIndex(10, 301, 638),
					new TileIndex(10, 301, 639), new TileIndex(10, 302, 638),
					new TileIndex(10, 302, 639)));
		Map<TileIndex, TileData<List<Integer>>> level11 =
			getTileMap(io, serializer, table, slice,
				Arrays.asList(new TileIndex(11, 601, 1276), new TileIndex(11, 601, 1277),
					new TileIndex(11, 602, 1276), new TileIndex(11, 602, 1277),
					new TileIndex(11, 602, 1278), new TileIndex(11, 603, 1276),
					new TileIndex(11, 603, 1277), new TileIndex(11, 603, 1278),
					new TileIndex(11, 603, 1279), new TileIndex(11, 604, 1276),
					new TileIndex(11, 604, 1277), new TileIndex(11, 604, 1278),
					new TileIndex(11, 604, 1279)));
		Map<TileIndex, TileData<List<Integer>>> level12 =
			getTileMap(io, serializer, table, slice,
				Arrays.asList(new TileIndex(12, 1202, 2552), new TileIndex(12, 1202, 2553),
					new TileIndex(12, 1203, 2552), new TileIndex(12, 1203, 2553),
					new TileIndex(12, 1203, 2554), new TileIndex(12, 1203, 2555),
					new TileIndex(12, 1204, 2552), new TileIndex(12, 1204, 2553),
					new TileIndex(12, 1204, 2554), new TileIndex(12, 1204, 2555),
					new TileIndex(12, 1205, 2554), new TileIndex(12, 1205, 2555),
					new TileIndex(12, 1205, 2556), new TileIndex(12, 1206, 2553),
					new TileIndex(12, 1206, 2554), new TileIndex(12, 1206, 2555),
					new TileIndex(12, 1206, 2556), new TileIndex(12, 1206, 2557),
					new TileIndex(12, 1206, 2558), new TileIndex(12, 1207, 2553),
					new TileIndex(12, 1207, 2554), new TileIndex(12, 1207, 2555),
					new TileIndex(12, 1207, 2556), new TileIndex(12, 1207, 2557),
					new TileIndex(12, 1207, 2558), new TileIndex(12, 1208, 2553),
					new TileIndex(12, 1208, 2554), new TileIndex(12, 1208, 2555),
					new TileIndex(12, 1208, 2556), new TileIndex(12, 1208, 2557),
					new TileIndex(12, 1208, 2558), new TileIndex(12, 1209, 2554),
					new TileIndex(12, 1209, 2555), new TileIndex(12, 1209, 2556)));
		Map<TileIndex, TileData<List<Integer>>> level13 =
			getTileMap(io, serializer, table, slice,
				Arrays.asList(
					new TileIndex(13, 2405, 5104), new TileIndex(13, 2405, 5105),
					new TileIndex(13, 2405, 5106), new TileIndex(13, 2406, 5104),
					new TileIndex(13, 2406, 5105), new TileIndex(13, 2406, 5106),
					new TileIndex(13, 2406, 5107), new TileIndex(13, 2406, 5108),
					new TileIndex(13, 2406, 5109), new TileIndex(13, 2407, 5105),
					new TileIndex(13, 2407, 5106), new TileIndex(13, 2407, 5107),
					new TileIndex(13, 2407, 5108), new TileIndex(13, 2407, 5109),
					new TileIndex(13, 2407, 5110), new TileIndex(13, 2408, 5105),
					new TileIndex(13, 2408, 5106), new TileIndex(13, 2408, 5107),
					new TileIndex(13, 2408, 5108), new TileIndex(13, 2408, 5109),
					new TileIndex(13, 2408, 5110), new TileIndex(13, 2409, 5107),
					new TileIndex(13, 2409, 5108), new TileIndex(13, 2409, 5109),
					new TileIndex(13, 2409, 5110), new TileIndex(13, 2410, 5108),
					new TileIndex(13, 2410, 5109), new TileIndex(13, 2410, 5110),
					new TileIndex(13, 2411, 5108), new TileIndex(13, 2411, 5109),
					new TileIndex(13, 2411, 5110), new TileIndex(13, 2411, 5111),
					new TileIndex(13, 2411, 5112), new TileIndex(13, 2411, 5113),
					new TileIndex(13, 2412, 5107), new TileIndex(13, 2412, 5108),
					new TileIndex(13, 2412, 5109), new TileIndex(13, 2412, 5110),
					new TileIndex(13, 2412, 5111), new TileIndex(13, 2412, 5112),
					new TileIndex(13, 2412, 5113), new TileIndex(13, 2412, 5114),
					new TileIndex(13, 2412, 5115), new TileIndex(13, 2413, 5107),
					new TileIndex(13, 2413, 5108), new TileIndex(13, 2413, 5109),
					new TileIndex(13, 2413, 5110), new TileIndex(13, 2413, 5111),
					new TileIndex(13, 2413, 5112), new TileIndex(13, 2413, 5113),
					new TileIndex(13, 2413, 5114), new TileIndex(13, 2413, 5115),
					new TileIndex(13, 2413, 5116), new TileIndex(13, 2413, 5117),
					new TileIndex(13, 2414, 5107), new TileIndex(13, 2414, 5109),
					new TileIndex(13, 2414, 5110), new TileIndex(13, 2414, 5111),
					new TileIndex(13, 2414, 5112), new TileIndex(13, 2414, 5113),
					new TileIndex(13, 2414, 5114), new TileIndex(13, 2414, 5115),
					new TileIndex(13, 2414, 5116), new TileIndex(13, 2414, 5117),
					new TileIndex(13, 2415, 5107), new TileIndex(13, 2415, 5109),
					new TileIndex(13, 2415, 5110), new TileIndex(13, 2415, 5111),
					new TileIndex(13, 2415, 5112), new TileIndex(13, 2415, 5113),
					new TileIndex(13, 2415, 5114), new TileIndex(13, 2415, 5115),
					new TileIndex(13, 2415, 5116), new TileIndex(13, 2415, 5117),
					new TileIndex(13, 2416, 5107), new TileIndex(13, 2416, 5108),
					new TileIndex(13, 2416, 5109), new TileIndex(13, 2416, 5110),
					new TileIndex(13, 2416, 5111), new TileIndex(13, 2416, 5112),
					new TileIndex(13, 2416, 5113), new TileIndex(13, 2416, 5114),
					new TileIndex(13, 2416, 5115), new TileIndex(13, 2416, 5116),
					new TileIndex(13, 2416, 5117), new TileIndex(13, 2417, 5107),
					new TileIndex(13, 2417, 5108), new TileIndex(13, 2417, 5109),
					new TileIndex(13, 2417, 5110), new TileIndex(13, 2417, 5111),
					new TileIndex(13, 2417, 5112), new TileIndex(13, 2417, 5113),
					new TileIndex(13, 2417, 5114), new TileIndex(13, 2418, 5108),
					new TileIndex(13, 2418, 5109), new TileIndex(13, 2418, 5110),
					new TileIndex(13, 2418, 5111), new TileIndex(13, 2418, 5112),
					new TileIndex(13, 2418, 5113)
				));

		Map<Integer, Map<TileIndex, TileData<List<Integer>>>> allTiles = new HashMap<>();
		allTiles.put(8, level8);
		allTiles.put(9, level9);
		allTiles.put(10, level10);
		allTiles.put(11, level11);
		allTiles.put(12, level12);
		allTiles.put(13, level13);

		return allTiles;
	}

	// Make sure the various levels match in a weird tile set - i.e., make sure there are no lower-level holes that
	// don't also exist at upper levels.
	@Test
	public void testWeirdTable () throws Exception {
		String table = "nycHeatmap_sw2015_sliced_DELETEME";
		HBaseSlicedPyramidIO io = new HBaseSlicedPyramidIO("hadoop-s1", "2181", "hadoop-s1:60000");
		TileSerializer<List<Integer>> serializer = new KryoSerializer<>(new TypeDescriptor(List.class, new TypeDescriptor(Integer.class)));

		for (int slice = 0; slice < 53; ++slice) {

			for (int t = 8; t < 13; ++t) {
				Map<Integer, Map<TileIndex, TileData<List<Integer>>>> allTiles = dataFull(io, serializer, table, slice);

				for (TileData<List<Integer>> topTile : allTiles.get(t).values()) {
					TileIndex topIdx = topTile.getDefinition();
					for (int b = t + 1; b < 14; ++b) {
						int lf = 1 << (b - t);
						for (int x = 0; x < 256; ++x) {
							for (int y = 0; y < 256; ++y) {
								List<Integer> expected = topTile.getBin(x, y);
								List<Integer> actual = null;
								BinIndex baseTopUBin = TileIndex.tileBinIndexToUniversalBinIndex(topIdx, new BinIndex(x, y));
								BinIndex baseUBin = new BinIndex(baseTopUBin.getX() * lf, baseTopUBin.getY() * lf);
								TileIndex baseTile = new TileIndex(b, 0, 0);
								for (int rx = 0; rx < lf; ++rx) {
									for (int ry = 0; ry < lf; ++ry) {
										BinIndex bin = new BinIndex(baseUBin.getX() + rx, baseUBin.getY() + ry);
										TileAndBinIndices tbi = TileIndex.universalBinIndexToTileBinIndex(baseTile, bin);
										TileData<List<Integer>> subTile = allTiles.get(b).get(tbi.getTile());
										if (null != subTile) {
											List<Integer> subBin = subTile.getBin(tbi.getBin().getX(), tbi.getBin().getY());
											actual = addLists(actual, subBin);
										}
									}
								}
								if (null == expected || 0 == expected.size()) {
									Assert.assertTrue(null == actual || 0 == actual.size());
								} else {
									Assert.assertEquals(expected.size(), actual.size());
									for (int n = 0; n < expected.size(); ++n)
										Assert.assertEquals(expected.get(n), actual.get(n));
								}
							}
						}
					}
				}
			}
		}
	}
>>>>>>> 5da30970
}<|MERGE_RESOLUTION|>--- conflicted
+++ resolved
@@ -276,8 +276,6 @@
 		Assert.assertTrue(pDiffs, 0 == pDiffs.length());
 		Assert.assertTrue(iDiffs, 0 == iDiffs.length());
 	}
-<<<<<<< HEAD
-=======
 
 
 	@Test
@@ -577,5 +575,4 @@
 			}
 		}
 	}
->>>>>>> 5da30970
 }