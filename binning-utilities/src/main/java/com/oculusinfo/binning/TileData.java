/*
 * Copyright (c) 2014 Oculus Info Inc. http://www.oculusinfo.com/
 * 
 * Released under the MIT License.
 * 
 * Permission is hereby granted, free of charge, to any person obtaining a copy
 * of this software and associated documentation files (the "Software"), to deal
 * in the Software without restriction, including without limitation the rights
 * to use, copy, modify, merge, publish, distribute, sublicense, and/or sell
 * copies of the Software, and to permit persons to whom the Software is
 * furnished to do so, subject to the following conditions:
 * 
 * The above copyright notice and this permission notice shall be included in
 * all copies or substantial portions of the Software.
 * 
 * THE SOFTWARE IS PROVIDED "AS IS", WITHOUT WARRANTY OF ANY KIND, EXPRESS OR
 * IMPLIED, INCLUDING BUT NOT LIMITED TO THE WARRANTIES OF MERCHANTABILITY,
 * FITNESS FOR A PARTICULAR PURPOSE AND NONINFRINGEMENT. IN NO EVENT SHALL THE
 * AUTHORS OR COPYRIGHT HOLDERS BE LIABLE FOR ANY CLAIM, DAMAGES OR OTHER
 * LIABILITY, WHETHER IN AN ACTION OF CONTRACT, TORT OR OTHERWISE, ARISING FROM,
 * OUT OF OR IN CONNECTION WITH THE SOFTWARE OR THE USE OR OTHER DEALINGS IN THE
 * SOFTWARE.
 */
package com.oculusinfo.binning;



import java.io.Serializable;
import java.util.ArrayList;
import java.util.Collections;
import java.util.List;

import com.oculusinfo.binning.TileIndex;



/**
 * This class represents a tile's worth of data.
 * 
 * It also contains the tile index describing the position of the tile.
 * 
 * This object is not necessarily immutable.
 * 
 * @author nkronenfeld
 * 
 * @param <T> The type of data stored in the bins of this tile.
 */
public class TileData<T> implements Serializable {
	private static final long serialVersionUID = 1L;



	private TileIndex         _definition;
	private ArrayList<T>      _data;

	// No-argument constructor, really just for use by Kryo, but we call it from
	// the main constructor just to get rid of the warning.
    private TileData () {

<<<<<<< HEAD
    }
    /**
     * Construct a tile data object for a particular tile. All entries are
     * initialized to null.
     * 
     * @param definition The index of the tile whose data is to be collected by
     *            this object.
     */
    public TileData (TileIndex definition) {
        this(definition, (T) null);
    }

    /**
     * Construct a set of tile data for a particular tile. All entries are
     * initialized to the given default value.
     * 
     * @param definition The index of the tile whose data is to be
     *            collected by this object.
     * @param defaultValue The default value of each bin
     */
    public TileData (TileIndex definition, T defaultValue) {
    	this();
        _definition = definition;
        _data = new ArrayList<T>(_definition.getXBins()
                                 * _definition.getYBins());
        for (int x = 0; x < _definition.getXBins(); ++x) {
            for (int y = 0; y < _definition.getYBins(); ++y) {
                _data.add(defaultValue);
            }
        }
    }

    /**
     * Construct a set of tile data for a particular tile, with preset data.
     * 
     * @param definition The index of the tile whose data is to be
     *            represented by this object.
     * @param tileData The data for this tile
     */
    public TileData (TileIndex definition, List<T> tileData) {
        _definition = definition;
        int requiredLength = _definition.getXBins() * _definition.getYBins();
        if (tileData.size() != requiredLength) {
            throw new IllegalArgumentException(
                                               "Data was of the wrong length.  Should have been "
                                                       + requiredLength
                                                       + ", was "
                                                       + tileData.size());
        }
        _data = new ArrayList<T>(tileData);
    }

    /**
     * Get the tile index defining which tile is associated with this data
     * 
     * @return
     */
    public TileIndex getDefinition () {
        return _definition;
    }

    /**
     * Set the value of a particular bin in this tile
     * 
     * @param x The x coordinate of the bin to be changed.
     * @param y The y coordinate of the bin to be changed.
     * @param value The value to which to set the bin in question.
     */
    public void setBin (int x, int y, T value) {
        _data.set(x + y * _definition.getXBins(), value);
    }

    /**
     * Get the value of a particular bin in this tile.
     * 
     * @param x The x coordinate of the bin to be changed.
     * @param y The y coordinate of the bin to be changed.
     * @return The value of the bin in question.
     */
    public T getBin (int x, int y) {
        return _data.get(x + y * _definition.getXBins());
    }

    /**
     * Get all the data for this tile. While this data is row-by-row, use of
     * this method is intended for users using the data as a block (such as for
     * I/O) without any need to know what the data itself is - the only thing
     * most users should know is that the format output here is the same one
     * expected by {@link #TileData(TileIndex, double[]).
     */
    public List<T> getData () {
        return Collections.unmodifiableList(_data);
    }
=======
	private TileData() {
        
	}
	/**
	 * Construct a tile data object for a particular tile. All entries are
	 * initialized to null.
	 * 
	 * @param definition The index of the tile whose data is to be collected by
	 *            this object.
	 */
	public TileData (TileIndex definition) {
		this(definition, (T) null);
	}

	/**
	 * Construct a set of tile data for a particular tile. All entries are
	 * initialized to the given default value.
	 * 
	 * @param definition The index of the tile whose data is to be
	 *            collected by this object.
	 * @param defaultValue The default value of each bin
	 */
	public TileData (TileIndex definition, T defaultValue) {
		_definition = definition;
		_data = new ArrayList<T>(_definition.getXBins()
		                         * _definition.getYBins());
		for (int x = 0; x < _definition.getXBins(); ++x) {
			for (int y = 0; y < _definition.getYBins(); ++y) {
				_data.add(defaultValue);
			}
		}
	}

	/**
	 * Construct a set of tile data for a particular tile, with preset data.
	 * 
	 * @param definition The index of the tile whose data is to be
	 *            represented by this object.
	 * @param tileData The data for this tile
	 */
	public TileData (TileIndex definition, List<T> tileData) {
		_definition = definition;
		int requiredLength = _definition.getXBins() * _definition.getYBins();
		if (tileData.size() != requiredLength) {
			throw new IllegalArgumentException(
			                                   "Data was of the wrong length.  Should have been "
			                                   + requiredLength
			                                   + ", was "
			                                   + tileData.size());
		}
		_data = new ArrayList<T>(tileData);
	}

	/**
	 * Get the tile index defining which tile is associated with this data
	 * 
	 * @return
	 */
	public TileIndex getDefinition () {
		return _definition;
	}

	/**
	 * Set the value of a particular bin in this tile
	 * 
	 * @param x The x coordinate of the bin to be changed.
	 * @param y The y coordinate of the bin to be changed.
	 * @param value The value to which to set the bin in question.
	 */
	public void setBin (int x, int y, T value) {
		_data.set(x + y * _definition.getXBins(), value);
	}

	/**
	 * Get the value of a particular bin in this tile.
	 * 
	 * @param x The x coordinate of the bin to be changed.
	 * @param y The y coordinate of the bin to be changed.
	 * @return The value of the bin in question.
	 */
	public T getBin (int x, int y) {
		return _data.get(x + y * _definition.getXBins());
	}

	/**
	 * Get all the data for this tile. While this data is row-by-row, use of
	 * this method is intended for users using the data as a block (such as for
	 * I/O) without any need to know what the data itself is - the only thing
	 * most users should know is that the format output here is the same one
	 * expected by {@link #TileData(TileIndex, double[]).
	 */
	public List<T> getData () {
		return Collections.unmodifiableList(_data);
	}
>>>>>>> 94683f11
}<|MERGE_RESOLUTION|>--- conflicted
+++ resolved
@@ -57,101 +57,7 @@
 	// the main constructor just to get rid of the warning.
     private TileData () {
 
-<<<<<<< HEAD
-    }
-    /**
-     * Construct a tile data object for a particular tile. All entries are
-     * initialized to null.
-     * 
-     * @param definition The index of the tile whose data is to be collected by
-     *            this object.
-     */
-    public TileData (TileIndex definition) {
-        this(definition, (T) null);
-    }
 
-    /**
-     * Construct a set of tile data for a particular tile. All entries are
-     * initialized to the given default value.
-     * 
-     * @param definition The index of the tile whose data is to be
-     *            collected by this object.
-     * @param defaultValue The default value of each bin
-     */
-    public TileData (TileIndex definition, T defaultValue) {
-    	this();
-        _definition = definition;
-        _data = new ArrayList<T>(_definition.getXBins()
-                                 * _definition.getYBins());
-        for (int x = 0; x < _definition.getXBins(); ++x) {
-            for (int y = 0; y < _definition.getYBins(); ++y) {
-                _data.add(defaultValue);
-            }
-        }
-    }
-
-    /**
-     * Construct a set of tile data for a particular tile, with preset data.
-     * 
-     * @param definition The index of the tile whose data is to be
-     *            represented by this object.
-     * @param tileData The data for this tile
-     */
-    public TileData (TileIndex definition, List<T> tileData) {
-        _definition = definition;
-        int requiredLength = _definition.getXBins() * _definition.getYBins();
-        if (tileData.size() != requiredLength) {
-            throw new IllegalArgumentException(
-                                               "Data was of the wrong length.  Should have been "
-                                                       + requiredLength
-                                                       + ", was "
-                                                       + tileData.size());
-        }
-        _data = new ArrayList<T>(tileData);
-    }
-
-    /**
-     * Get the tile index defining which tile is associated with this data
-     * 
-     * @return
-     */
-    public TileIndex getDefinition () {
-        return _definition;
-    }
-
-    /**
-     * Set the value of a particular bin in this tile
-     * 
-     * @param x The x coordinate of the bin to be changed.
-     * @param y The y coordinate of the bin to be changed.
-     * @param value The value to which to set the bin in question.
-     */
-    public void setBin (int x, int y, T value) {
-        _data.set(x + y * _definition.getXBins(), value);
-    }
-
-    /**
-     * Get the value of a particular bin in this tile.
-     * 
-     * @param x The x coordinate of the bin to be changed.
-     * @param y The y coordinate of the bin to be changed.
-     * @return The value of the bin in question.
-     */
-    public T getBin (int x, int y) {
-        return _data.get(x + y * _definition.getXBins());
-    }
-
-    /**
-     * Get all the data for this tile. While this data is row-by-row, use of
-     * this method is intended for users using the data as a block (such as for
-     * I/O) without any need to know what the data itself is - the only thing
-     * most users should know is that the format output here is the same one
-     * expected by {@link #TileData(TileIndex, double[]).
-     */
-    public List<T> getData () {
-        return Collections.unmodifiableList(_data);
-    }
-=======
 	private TileData() {
         
 	}
@@ -246,5 +152,4 @@
 	public List<T> getData () {
 		return Collections.unmodifiableList(_data);
 	}
->>>>>>> 94683f11
 }