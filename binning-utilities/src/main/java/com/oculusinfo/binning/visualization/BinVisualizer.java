/*
 * Copyright (c) 2014 Oculus Info Inc.
 * http://www.oculusinfo.com/
 *
 * Released under the MIT License.
 *
 * Permission is hereby granted, free of charge, to any person obtaining a copy of
 * this software and associated documentation files (the "Software"), to deal in
 * the Software without restriction, including without limitation the rights to
 * use, copy, modify, merge, publish, distribute, sublicense, and/or sell copies
 * of the Software, and to permit persons to whom the Software is furnished to do
 * so, subject to the following conditions:

 * The above copyright notice and this permission notice shall be included in all
 * copies or substantial portions of the Software.

 * THE SOFTWARE IS PROVIDED "AS IS", WITHOUT WARRANTY OF ANY KIND, EXPRESS OR
 * IMPLIED, INCLUDING BUT NOT LIMITED TO THE WARRANTIES OF MERCHANTABILITY,
 * FITNESS FOR A PARTICULAR PURPOSE AND NONINFRINGEMENT. IN NO EVENT SHALL THE
 * AUTHORS OR COPYRIGHT HOLDERS BE LIABLE FOR ANY CLAIM, DAMAGES OR OTHER
 * LIABILITY, WHETHER IN AN ACTION OF CONTRACT, TORT OR OTHERWISE, ARISING FROM,
 * OUT OF OR IN CONNECTION WITH THE SOFTWARE OR THE USE OR OTHER DEALINGS IN THE
 * SOFTWARE.
 */
package com.oculusinfo.binning.visualization;

import java.awt.BorderLayout;
import java.awt.Color;
import java.awt.Dimension;
import java.awt.Graphics2D;
import java.awt.Image;
import java.awt.event.ActionEvent;
import java.awt.event.ActionListener;
import java.awt.geom.Rectangle2D;
import java.awt.image.BufferedImage;
import java.awt.image.ImageObserver;
import java.beans.PropertyChangeEvent;
import java.beans.PropertyChangeListener;
import java.net.MalformedURLException;
import java.net.URL;
import java.util.ArrayList;
import java.util.Collections;
import java.util.List;
import java.util.logging.Level;
import java.util.logging.Logger;

import javax.swing.*;
import javax.swing.GroupLayout.Alignment;
import javax.swing.event.DocumentEvent;
import javax.swing.event.DocumentListener;

import com.oculusinfo.binning.impl.DenseTileSliceView;
import com.oculusinfo.binning.io.serialization.impl.KryoSerializer;
import com.oculusinfo.binning.io.serialization.impl.PrimitiveArrayAvroSerializer;
import com.oculusinfo.binning.util.TypeDescriptor;
import org.apache.avro.file.CodecFactory;

import com.oculusinfo.binning.TileData;
import com.oculusinfo.binning.TileIndex;
import com.oculusinfo.binning.TilePyramid;
import com.oculusinfo.binning.impl.AOITilePyramid;
import com.oculusinfo.binning.impl.WebMercatorTilePyramid;
import com.oculusinfo.binning.io.PyramidIO;
import com.oculusinfo.binning.io.serialization.TileSerializer;
import com.oculusinfo.binning.io.serialization.impl.PrimitiveAvroSerializer;
import com.oculusinfo.binning.metadata.PyramidMetaData;




/**
 * A class, used mostly for testing, that reads and displays a tile.
 *
 * @author Nathan Kronenfeld
 */
@SuppressWarnings("deprecation")
public class BinVisualizer extends JFrame {
	private static final long serialVersionUID = 1L;
	private static final Logger LOGGER = Logger.getLogger(BinVisualizer.class.getName());
	static final String PYRAMID_IO = "pyramidIo";

	public static void main (String[] args) {
		new BinVisualizer().setVisible(true);
	}



	private static enum IOEnum {
		File,
		HBase,
		SQLite,
		ZipStream
	}

	private static  enum PyramidEnum {
		Geographic,
		AreaOfInterest
	}

	private static enum SerializerEnum {
		Avro,
		AvroBucketted,
		Kryo,
		KryoBucketted,
		Legacy
	}



	private Image                        _image;
	private JLabel                       _imageVis;
	private PyramidIO                    _pyramidIO;
	private TilePyramid                  _pyramid;
	private TileSerializer<Double>       _serializer;
	private TileSerializer<List<Double>> _bucketSerializer;
	private String                       _pyramidId;



	private GroupLayout                  _layout;
	private JPanel                       _tileChooser;
	private JFileChooser                 _fileChooser;
	private JComboBox<IOEnum>            _ioField;
	private JPanel                       _ioSelectorContainer;
	private PyramidIOSelector            _ioSelector;
	private JComboBox<PyramidEnum>       _pyramidField;
	private JLabel                       _pyramidDesc;
	private JComboBox<SerializerEnum>    _serializerField;
	private JTextField                   _idField;
	private JComboBox<Integer>           _levelField;
	private JComboBox<Integer>           _xField;
	private JComboBox<Integer>           _yField;
	private JButton                      _show;
	private JCheckBox                    _showText;



	public BinVisualizer () {
		setupMenus();
		setDefaultCloseOperation(JFrame.EXIT_ON_CLOSE);
		setLocation(200, 50);
		setSize(1200, 1000);

		_image = null;
		_imageVis = new JLabel();

		_pyramidIO = null;
		_pyramid = null;
		_serializer = null;
		_bucketSerializer = null;
		_pyramidId = null;
		_fileChooser = new JFileChooser();
		createTileChooser();

		JSplitPane split = new JSplitPane();
		split.setResizeWeight(0.8);
		split.setLeftComponent(_imageVis);
		split.setRightComponent(_tileChooser);
		getContentPane().setLayout(new BorderLayout());
		getContentPane().add(split, BorderLayout.CENTER);
	}

	private void setupMenus () {
		JMenuBar menuBar = new JMenuBar();


		JMenu fileMenu = new JMenu("File");
		fileMenu.setMnemonic('f');

		JMenuItem exit = new JMenuItem("Exit");
		exit.setMnemonic('x');
		exit.addActionListener(new ActionListener() {
				@Override
				public void actionPerformed (ActionEvent e) {
					System.exit(0);
				}
			});
		fileMenu.add(exit);


		menuBar.add(fileMenu);
		setJMenuBar(menuBar);
	}

	private void createTileChooser () {
		JLabel ioLabel = new JLabel("I/O type:");
		ioLabel.setHorizontalAlignment(SwingConstants.RIGHT);
		_ioField = new JComboBox<>(IOEnum.values());
		_ioField.addActionListener(new IOFieldUpdate());
		_ioSelectorContainer = new JPanel();
		_ioSelectorContainer.setMaximumSize(new Dimension(100, 75));
		_ioSelectorContainer.setLayout(new BorderLayout());
		_ioSelectorContainer.setBorder(BorderFactory.createLineBorder(Color.BLACK, 1));
		_ioSelector = null;

		JLabel pyramidLabel = new JLabel("Pyramid type:");
		pyramidLabel.setHorizontalAlignment(SwingConstants.RIGHT);
		_pyramidField = new JComboBox<>(PyramidEnum.values());
		_pyramidField.setEnabled(false);
		_pyramidDesc = new JLabel();
		_pyramidDesc.setHorizontalAlignment(SwingConstants.RIGHT);

		JLabel serializerLabel = new JLabel("Serializer type:");
		serializerLabel.setHorizontalAlignment(SwingConstants.RIGHT);
		_serializerField = new JComboBox<>(SerializerEnum.values());
		_serializerField.addActionListener(new SerializerUpdate());

		JLabel idLabel = new JLabel("Pyramid id:");
		idLabel.setHorizontalAlignment(SwingConstants.RIGHT);
		_idField = new JTextField();
		_idField.getDocument().addDocumentListener(new IDUpdate());

		JLabel levelLabel = new JLabel("Zoom level:");
		levelLabel.setHorizontalAlignment(SwingConstants.RIGHT);
		_levelField = new JComboBox<>();
		_levelField.addActionListener(new LevelUpdate());
		JLabel xLabel = new JLabel("Tile x coordinate:");
		xLabel.setHorizontalAlignment(SwingConstants.RIGHT);
		_xField = new JComboBox<>();
		JLabel yLabel = new JLabel("Tile y coordinate:");
		yLabel.setHorizontalAlignment(SwingConstants.RIGHT);
		_yField = new JComboBox<>();

		_show = new JButton("Show tile");
		_show.addActionListener(new ShowTile());

		_showText = new JCheckBox("Bin values");
		_showText.setHorizontalAlignment(SwingConstants.RIGHT);

		JPanel chooser = new JPanel();

		_layout = new GroupLayout(chooser);
		chooser.setLayout(_layout);


		int pref = GroupLayout.PREFERRED_SIZE;
		int max = Short.MAX_VALUE;
		JLabel extraArea = new JLabel();
		_layout.setHorizontalGroup(
		                           _layout.createParallelGroup()
		                           .addGroup(_layout.createSequentialGroup().addComponent(ioLabel, 0, pref, max).addComponent(_ioField))
		                           .addGroup(_layout.createSequentialGroup().addGap(25).addComponent(_ioSelectorContainer, 0, pref, max))
		                           .addGroup(_layout.createSequentialGroup().addComponent(pyramidLabel, 0, pref, max).addComponent(_pyramidField))
		                           .addGroup(_layout.createSequentialGroup().addComponent(_pyramidDesc, 0, pref, max))
		                           .addGroup(_layout.createSequentialGroup().addComponent(serializerLabel, 0, pref, max).addComponent(_serializerField))
		                           .addGroup(_layout.createSequentialGroup().addComponent(idLabel, 0, pref, max).addComponent(_idField))
		                           .addGroup(_layout.createSequentialGroup().addComponent(levelLabel, 0, pref, max).addComponent(_levelField))
		                           .addGroup(_layout.createSequentialGroup().addComponent(xLabel, 0, pref, max).addComponent(_xField))
		                           .addGroup(_layout.createSequentialGroup().addComponent(yLabel, 0, pref, max).addComponent(_yField))
		                           .addComponent(_show, Alignment.TRAILING)
		                           .addComponent(_showText, Alignment.TRAILING)
		                           .addComponent(extraArea)
		                           );
		_layout.setVerticalGroup(
			_layout.createSequentialGroup()
				.addGroup(_layout.createParallelGroup().addComponent(ioLabel).addComponent(_ioField))
				.addComponent(_ioSelectorContainer, 0, pref, 100)
				.addGroup(_layout.createParallelGroup().addComponent(pyramidLabel).addComponent(_pyramidField))
				.addGroup(_layout.createParallelGroup().addComponent(_pyramidDesc))
				.addGroup(_layout.createParallelGroup().addComponent(serializerLabel).addComponent(_serializerField))
				.addGroup(_layout.createParallelGroup().addComponent(idLabel).addComponent(_idField))
				.addGroup(_layout.createParallelGroup().addComponent(levelLabel).addComponent(_levelField))
				.addGroup(_layout.createParallelGroup().addComponent(xLabel).addComponent(_xField))
				.addGroup(_layout.createParallelGroup().addComponent(yLabel).addComponent(_yField))
				.addComponent(_show)
				.addComponent(_showText)
				.addComponent(extraArea, GroupLayout.PREFERRED_SIZE, GroupLayout.PREFERRED_SIZE, Short.MAX_VALUE)
		);
		_layout.linkSize(_ioField, _pyramidField, _serializerField, _idField, _levelField, _xField, _yField);


		_tileChooser = chooser;


		_ioField.setSelectedIndex(0);
		_pyramidField.setSelectedIndex(0);
		_serializerField.setSelectedIndex(0);
	}


	private void setIOType (IOEnum type) {
		switch (type) {
		case File:
			if (null != _ioSelector) {
				if (_ioSelector instanceof FileSystemPyramidIOSelector) {
					return;
				}
				_ioSelectorContainer.removeAll();
			}
			_ioSelector = new FileSystemPyramidIOSelector(_fileChooser);
			_ioSelectorContainer.add(_ioSelector.getPanel(), BorderLayout.CENTER);
			break;
		case HBase:
			if (null != _ioSelector) {
				if (_ioSelector instanceof HBasePyramidIOSelector) {
					return;
				}
				_ioSelectorContainer.removeAll();
			}
			_ioSelector = new HBasePyramidIOSelector();
			_ioSelectorContainer.add(_ioSelector.getPanel(), BorderLayout.CENTER);
			break;
		case SQLite:
			if (null != _ioSelector) {
				if (_ioSelector instanceof SQLitePyramidIOSelector) {
					return;
				}
				_ioSelectorContainer.removeAll();
			}
			_ioSelector = new SQLitePyramidIOSelector();
			_ioSelectorContainer.add(_ioSelector.getPanel(), BorderLayout.CENTER);
			break;
		case ZipStream:
			if (null != _ioSelector) {
				if (_ioSelector instanceof ZipFilePyramidIOSelector) {
					return;
				}
				_ioSelectorContainer.removeAll();
			}
			_ioSelector = new ZipFilePyramidIOSelector(_fileChooser);
			_ioSelectorContainer.add(_ioSelector.getPanel(), BorderLayout.CENTER);
			break;
		default:
			if (null != _ioSelector) {
				_ioSelectorContainer.removeAll();
				_ioSelector = null;
			}
		}
		//        _layout.layoutContainer(_tileChooser);
		_ioSelector.getPanel().addPropertyChangeListener(new PropertyChangeListener() {
				@Override
				public void propertyChange (PropertyChangeEvent event) {
					if (PYRAMID_IO.equals(event.getPropertyName())) {
						_pyramidIO = _ioSelector.getPyramidIO();
						updateAvailableLevels();
					}
				}
			});
		_tileChooser.validate();
	}

	private void setSerializer (SerializerEnum type) {
		boolean changed = false;
		switch (type) {
			case Avro:
				if (null == _serializer || !(_serializer instanceof PrimitiveAvroSerializer)) {
					_serializer = new PrimitiveAvroSerializer<Double>(Double.class, CodecFactory.bzip2Codec());
					_bucketSerializer = null;
					changed = true;
				}
				break;
			case AvroBucketted:
				if (null == _bucketSerializer|| !(_bucketSerializer instanceof PrimitiveArrayAvroSerializer)) {
					_bucketSerializer = new PrimitiveArrayAvroSerializer<>(Double.class, CodecFactory.bzip2Codec());
					_serializer = null;
					changed = true;
				}
				break;
			case Kryo:
				if (null == _serializer || !(_serializer instanceof KryoSerializer)) {
					_serializer = new KryoSerializer<Double>(new TypeDescriptor(Double.class));
					_bucketSerializer = null;
					changed = true;
				}
				break;
			case KryoBucketted:
				if (null == _bucketSerializer|| !(_bucketSerializer instanceof KryoSerializer)) {
					_bucketSerializer = new KryoSerializer<>(new TypeDescriptor(List.class, new TypeDescriptor(Double.class)), KryoSerializer.Codec.GZIP);
					_serializer = null;
					changed = true;
				}
				break;
		case Legacy:
			if (null == _serializer ||
               !(_serializer instanceof com.oculusinfo.binning.io.serialization.impl.BackwardCompatibilitySerializer)) {
				_serializer = new com.oculusinfo.binning.io.serialization.impl.BackwardCompatibilitySerializer();
				changed = true;
			}
		}
		if (changed) {
			updateAvailableLevels();
		}
	}

	private void setPyramidId (String newId) {
		if (!objectsEqual(newId, _pyramidId)) {
			_pyramidId = newId;
			// Notify change functions
			updateAvailableLevels();
			updatePyramidType();
		}
	}

	private void updateAvailableLevels () {
		if (null != _pyramidIO && null != _pyramidId && !_pyramidId.isEmpty()) {
			try {
				String rawMetaData = _pyramidIO.readMetaData(_pyramidId);
				PyramidMetaData metaData = new PyramidMetaData(rawMetaData);

				_levelField.removeAll();
				_xField.removeAll();
				_yField.removeAll();

				List<Integer> levels = metaData.getValidZoomLevels();
				for (Integer level: levels) {
					_levelField.addItem(level);
				}
				_levelField.setSelectedIndex(0);
				return;
			} catch (Exception e) {
				LOGGER.log(Level.WARNING, "Error getting level metadata for "
				           + _pyramidId);
			}
		}
		_levelField.removeAllItems();
		_xField.removeAll();
		_yField.removeAll();
	}

	private void updatePyramidType () {
		_pyramid = null;
		try {
			String rawMetaData = _pyramidIO.readMetaData(_pyramidId);
			PyramidMetaData metaData = new PyramidMetaData(rawMetaData);
			_pyramid = metaData.getTilePyramid();
		} catch (Exception e) {
			LOGGER.log(Level.WARNING, "Error getting level metadata for "
			           + _pyramidId);
		}

		if (null == _pyramid) {
			_pyramidField.setSelectedIndex(-1);
			_pyramidDesc.setText("");
		} else if (_pyramid instanceof WebMercatorTilePyramid) {
			_pyramidField.setSelectedItem(PyramidEnum.Geographic);
			_pyramidDesc.setText("");
		} else if (_pyramid instanceof AOITilePyramid) {
			_pyramidField.setSelectedItem(PyramidEnum.AreaOfInterest);
			Rectangle2D bounds = _pyramid.getTileBounds(new TileIndex(0, 0, 0));
			_pyramidDesc.setText(String.format("bounds: [%.4f, %.4f] to [%.4f, %.4f]",
			                                   bounds.getMinX(), bounds.getMinY(),
			                                   bounds.getMaxX(), bounds.getMaxY()));
		}
	}
	private void updateAvailableCoordinates () {
		Integer level = (Integer) _levelField.getSelectedItem();

		_xField.removeAllItems();
		_yField.removeAllItems();

		if (null == level) return;
		int pow2 = 1 << level;
		for (int i=0; i<pow2; ++i) {
			_xField.addItem(i);
			_yField.addItem(i);
		}
	}



	private void showCurrentTile () {
		if (null == _pyramid) return;
		if (null == _pyramidId) return;
		if (null == _pyramidIO) return;
		if (null == _serializer && null == _bucketSerializer) return;
		if (null == _levelField.getSelectedItem()) return;
		if (null == _xField.getSelectedItem()) return;
		if (null == _yField.getSelectedItem()) return;
		TileIndex index = new TileIndex((Integer) _levelField.getSelectedItem(),
		                                (Integer) _xField.getSelectedItem(),
		                                (Integer) _yField.getSelectedItem());

		try {
<<<<<<< HEAD
			List<TileData<Double>> data = _pyramidIO.readTiles(_pyramidId,
			                                                   _serializer,
			                                                   Collections.singleton(index), null);
=======
			List<TileData<Double>> data = null;
			if (null != _serializer) {
				data = _pyramidIO.readTiles(_pyramidId, _serializer, Collections.singleton(index));
			} else {
				List<TileData<List<Double>>> rawData = _pyramidIO.readTiles(_pyramidId, _bucketSerializer, Collections.singleton(index));
				data = new ArrayList<>();
				for (TileData<List<Double>> tile: rawData) {
					data.add(new DenseTileSliceView<Double>(tile, 0));
				}
			}
>>>>>>> 13053b9a
			if (1 == data.size()) {
				TileData<Double> tile = data.get(0);
				showTile(tile);
			}
		} catch (Exception e) {
			e.printStackTrace();
		}
	}

	private <T extends Number> void showTile(final TileData<T> tile) {
		if (null == tile) {
			_image = null;
			_imageVis.setIcon(null);
			_imageVis.repaint();
			return;
		}
		TileIndex index = tile.getDefinition();
		int xBins = index.getXBins();
		int yBins = index.getYBins();

		// Draw the tile data into the image.
		BufferedImage tileImage = new BufferedImage(1024, 1024, BufferedImage.TYPE_INT_ARGB);
		Graphics2D g = tileImage.createGraphics();
		double maxValue = Double.MIN_VALUE;
		for (int x=0; x<xBins; ++x) {
			for (int y=0; y<yBins; ++y) {
				Number value = tile.getBin(x, y);
				if (null != value && value.doubleValue() > maxValue) maxValue = value.doubleValue();
			}
		}
		for (int x=0; x<xBins; ++x) {
			for (int y=0; y<yBins; ++y) {
				int minX = (int) Math.round(1024*((double) x)   / ((double) xBins));
				int maxX = (int) Math.round(1024*((double) x+1) / ((double) xBins));
				int minY = (int) Math.round(1024*((double) y)   / ((double) yBins));
				int maxY = (int) Math.round(1024*((double) y+1) / ((double) yBins));
				Number binValue = tile.getBin(x, y);
				float alpha = 0.0f;
				float value = 0.0f;
				if (null != binValue && binValue.doubleValue() > 0) {
					value = (float) Math.sqrt(binValue.doubleValue() / maxValue);
					alpha = 1.0f;
				}
				Color c = new Color(1.0f, 1.0f-value, 1.0f-value, alpha);
				g.setColor(c);
				g.fillRect(minX, minY, maxX-minX, maxY-minY);
				if (_showText.isSelected() && null != binValue) {
					g.setColor(Color.BLACK);
					g.drawString(binValue.toString(), minX + (maxX - minX) / 2f, minY + (maxY - minY) / 2f);
				}
			}
		}
		g.dispose();

		BufferedImage displayImage = tileImage;
		if (_pyramid instanceof WebMercatorTilePyramid) {
			Image mapImage = getMapImage(tile.getDefinition());
			displayImage = new BufferedImage(1024, 1024, BufferedImage.TYPE_INT_ARGB);
			g = displayImage.createGraphics();
			g.drawImage(mapImage, 0, 0, new ImageObserver() {
					@Override
					public boolean imageUpdate (Image img, int infoflags, int x, int y,
					                            int width, int height) {
						if (ImageObserver.ALLBITS == (ImageObserver.ALLBITS&infoflags)) {
							showTile(tile);
							return false;
						}
						return true;
					}
				});
			g.drawImage(tileImage, 0, 0, null);
			g.dispose();
		}

		_image = displayImage;
		_imageVis.setIcon(new ImageIcon(_image));
		_imageVis.repaint();
	}

	private Image getMapImage (TileIndex tile) {
		WebMercatorTilePyramid mercator = new WebMercatorTilePyramid();
		Rectangle2D bounds = mercator.getEPSG_900913Bounds(tile, null);

		String url = String.format("http://129.206.228.72/cached/osm?LAYERS=osm_auto:all&STYLES=&"
		                           + "SRS=EPSG%%3A900913&FORMAT=image%%2Fpng&SERVICE=WMS&VERSION=1.1.1"
		                           + "&REQUEST=GetMap&BBOX=%.3f,%.3f,%.3f,%.3f&WIDTH=1024&HEIGHT=1024",
		                           bounds.getMinX(),
		                           bounds.getMinY(),
		                           bounds.getMaxX(),
		                           bounds.getMaxY());

		try {
			return getToolkit().getImage(new URL(url));
		} catch (MalformedURLException e) {
			return null;
		}
	}


	private class IOFieldUpdate implements ActionListener {
		@Override
		public void actionPerformed (ActionEvent event) {
			setIOType((IOEnum) _ioField.getSelectedItem());
		}
	}
	private class SerializerUpdate implements ActionListener {
		@Override
		public void actionPerformed (ActionEvent event) {
			setSerializer((SerializerEnum) _serializerField.getSelectedItem());
		}
	}
	private class IDUpdate implements DocumentListener {
		@Override
		public void changedUpdate (DocumentEvent event) {
			setPyramidId(_idField.getText());
		}

		@Override
		public void insertUpdate (DocumentEvent e) {
			setPyramidId(_idField.getText());
		}

		@Override
		public void removeUpdate (DocumentEvent e) {
			setPyramidId(_idField.getText());
		}
	}
	private class LevelUpdate implements ActionListener {
		@Override
		public void actionPerformed (ActionEvent event) {
			updateAvailableCoordinates();
		}
	}
	private class ShowTile implements ActionListener {
		@Override
		public void actionPerformed (ActionEvent e) {
			showCurrentTile();
		}
	}

	private static boolean objectsEqual (Object a, Object b) {
		if (null == a) return null == b;
		return a.equals(b);
	}
}<|MERGE_RESOLUTION|>--- conflicted
+++ resolved
@@ -24,11 +24,26 @@
  */
 package com.oculusinfo.binning.visualization;
 
-import java.awt.BorderLayout;
-import java.awt.Color;
-import java.awt.Dimension;
-import java.awt.Graphics2D;
-import java.awt.Image;
+import com.oculusinfo.binning.TileData;
+import com.oculusinfo.binning.TileIndex;
+import com.oculusinfo.binning.TilePyramid;
+import com.oculusinfo.binning.impl.AOITilePyramid;
+import com.oculusinfo.binning.impl.DenseTileSliceView;
+import com.oculusinfo.binning.impl.WebMercatorTilePyramid;
+import com.oculusinfo.binning.io.PyramidIO;
+import com.oculusinfo.binning.io.serialization.TileSerializer;
+import com.oculusinfo.binning.io.serialization.impl.KryoSerializer;
+import com.oculusinfo.binning.io.serialization.impl.PrimitiveArrayAvroSerializer;
+import com.oculusinfo.binning.io.serialization.impl.PrimitiveAvroSerializer;
+import com.oculusinfo.binning.metadata.PyramidMetaData;
+import com.oculusinfo.binning.util.TypeDescriptor;
+import org.apache.avro.file.CodecFactory;
+
+import javax.swing.*;
+import javax.swing.GroupLayout.Alignment;
+import javax.swing.event.DocumentEvent;
+import javax.swing.event.DocumentListener;
+import java.awt.*;
 import java.awt.event.ActionEvent;
 import java.awt.event.ActionListener;
 import java.awt.geom.Rectangle2D;
@@ -43,27 +58,6 @@
 import java.util.List;
 import java.util.logging.Level;
 import java.util.logging.Logger;
-
-import javax.swing.*;
-import javax.swing.GroupLayout.Alignment;
-import javax.swing.event.DocumentEvent;
-import javax.swing.event.DocumentListener;
-
-import com.oculusinfo.binning.impl.DenseTileSliceView;
-import com.oculusinfo.binning.io.serialization.impl.KryoSerializer;
-import com.oculusinfo.binning.io.serialization.impl.PrimitiveArrayAvroSerializer;
-import com.oculusinfo.binning.util.TypeDescriptor;
-import org.apache.avro.file.CodecFactory;
-
-import com.oculusinfo.binning.TileData;
-import com.oculusinfo.binning.TileIndex;
-import com.oculusinfo.binning.TilePyramid;
-import com.oculusinfo.binning.impl.AOITilePyramid;
-import com.oculusinfo.binning.impl.WebMercatorTilePyramid;
-import com.oculusinfo.binning.io.PyramidIO;
-import com.oculusinfo.binning.io.serialization.TileSerializer;
-import com.oculusinfo.binning.io.serialization.impl.PrimitiveAvroSerializer;
-import com.oculusinfo.binning.metadata.PyramidMetaData;
 
 
 
@@ -471,22 +465,16 @@
 		                                (Integer) _yField.getSelectedItem());
 
 		try {
-<<<<<<< HEAD
-			List<TileData<Double>> data = _pyramidIO.readTiles(_pyramidId,
-			                                                   _serializer,
-			                                                   Collections.singleton(index), null);
-=======
 			List<TileData<Double>> data = null;
 			if (null != _serializer) {
-				data = _pyramidIO.readTiles(_pyramidId, _serializer, Collections.singleton(index));
+				data = _pyramidIO.readTiles(_pyramidId, _serializer, Collections.singleton(index), null);
 			} else {
-				List<TileData<List<Double>>> rawData = _pyramidIO.readTiles(_pyramidId, _bucketSerializer, Collections.singleton(index));
+				List<TileData<List<Double>>> rawData = _pyramidIO.readTiles(_pyramidId, _bucketSerializer, Collections.singleton(index), null);
 				data = new ArrayList<>();
 				for (TileData<List<Double>> tile: rawData) {
 					data.add(new DenseTileSliceView<Double>(tile, 0));
 				}
 			}
->>>>>>> 13053b9a
 			if (1 == data.size()) {
 				TileData<Double> tile = data.get(0);
 				showTile(tile);
