--- conflicted
+++ resolved
@@ -62,10 +62,7 @@
 	private TilePyramid tilePyramid;
 
 	private final int numZoomlevels;
-<<<<<<< HEAD
-=======
 	private List<Double> maxValues;
->>>>>>> 3cb99bb4
 
 	public ElasticsearchPyramidIO(
 		String esClusterName,
@@ -382,13 +379,6 @@
 		return getMaxValueFrom2DHistogram(agg);
 	}
 
-<<<<<<< HEAD
-	// iterate through the aggregation, get the
-	private double getMaxValueFrom2DHistogram(Histogram agg) {
-		double maxValue = 0;
-		for (Histogram.Bucket bucket : agg.getBuckets()) {
-			Histogram yHistogram = bucket.getAggregations().get("yAgg");
-=======
 	// iterate through the aggregation, get the max doc count
 	private double getMaxValueFrom2DHistogram(Histogram agg) {
 		double maxValue = 1;
@@ -399,7 +389,6 @@
 			if (yHistogram.getBuckets().size() < 1){
 				continue;
 			}
->>>>>>> 3cb99bb4
 			// don't need to iterate over yAgg buckets because the query has ordered aggregations
 			// take the first one if it's greater than maxValue
 			if (maxValue < yHistogram.getBuckets().get(0).getDocCount() )
@@ -411,12 +400,6 @@
 	private List<Double> readMetaMaxFromElasticsearch() {
 
 		Rectangle2D bounds = tilePyramid.getBounds();
-<<<<<<< HEAD
-
-
-
-=======
->>>>>>> 3cb99bb4
 		List<Double> maxCountList = new ArrayList<>();
 		double pixelsPerTile = 256.0;
 
@@ -427,26 +410,20 @@
 			double tilesAtZoomLevel = Math.pow(2, i);
 			double xInterval = bounds.getWidth() / (pixelsPerTile * tilesAtZoomLevel);
 			double yInterval = bounds.getHeight() / (pixelsPerTile * tilesAtZoomLevel);
-<<<<<<< HEAD
-=======
 			if (xInterval < 1){
 				xInterval = 1;
 			}
 			if (yInterval < 1){
 				yInterval = 1;
 			}
->>>>>>> 3cb99bb4
 			// search ES based off the calculated interval
 			double maxDocCount = searchForMaxBucketValue(xInterval, yInterval);
 			maxCountList.add(i, maxDocCount);
 		}
-<<<<<<< HEAD
-=======
 		while(maxCountList.size() < 15){
 			maxCountList.add(maxCountList.get(maxCountList.size()-1)*0.75);
 		}
 
->>>>>>> 3cb99bb4
 		return maxCountList;
 	}
 
@@ -471,10 +448,7 @@
 		try {
 			// read meta max values from Elasticsearch
 			List<Double> maxValues = readMetaMaxFromElasticsearch();
-<<<<<<< HEAD
-=======
 			this.maxValues = maxValues;
->>>>>>> 3cb99bb4
 
 			JSONObject metaDataJSON = new JSONObject();
 
