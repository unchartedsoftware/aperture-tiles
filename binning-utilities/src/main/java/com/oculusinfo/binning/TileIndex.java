/* * Copyright (c) 2014 Oculus Info Inc. 
 * http://www.oculusinfo.com/
 * 
 * Released under the MIT License.
 * 
 * Permission is hereby granted, free of charge, to any person obtaining a copy of
 * this software and associated documentation files (the "Software"), to deal in
 * the Software without restriction, including without limitation the rights to
 * use, copy, modify, merge, publish, distribute, sublicense, and/or sell copies
 * of the Software, and to permit persons to whom the Software is furnished to do
 * so, subject to the following conditions:

 * The above copyright notice and this permission notice shall be included in all
 * copies or substantial portions of the Software.

 * THE SOFTWARE IS PROVIDED "AS IS", WITHOUT WARRANTY OF ANY KIND, EXPRESS OR
 * IMPLIED, INCLUDING BUT NOT LIMITED TO THE WARRANTIES OF MERCHANTABILITY,
 * FITNESS FOR A PARTICULAR PURPOSE AND NONINFRINGEMENT. IN NO EVENT SHALL THE
 * AUTHORS OR COPYRIGHT HOLDERS BE LIABLE FOR ANY CLAIM, DAMAGES OR OTHER
 * LIABILITY, WHETHER IN AN ACTION OF CONTRACT, TORT OR OTHERWISE, ARISING FROM,
 * OUT OF OR IN CONNECTION WITH THE SOFTWARE OR THE USE OR OTHER DEALINGS IN THE
 * SOFTWARE.
 */
package com.oculusinfo.binning;

import java.io.Serializable;



/**
 * Simple immutable tile index representation, assuming a tile tree with double
 * the number of tiles in each dimension each level.
 * 
 * @author nkronenfeld
 */
public class TileIndex implements Serializable, Comparable<TileIndex> {
<<<<<<< HEAD
    private static final long serialVersionUID = -1L;

    private int               _level;
    private int               _x;
    private int               _y;
    private int               _xBins;
    private int               _yBins;

	// No-argument constructor, really just for use by Kryo, but we call it from
	// the main constructor just to get rid of the warning.
    private TileIndex () {
    }
    
    /**
     * Create a tile index representation.  The number of bins per axis is defaulted to 256.
     * 
     * @param level
     *            The level of the tile
     * @param x
     *            The x coordinate of the tile
     * @param y
     *            The y coordinate of the tile
     */
    public TileIndex (int level, int x, int y) {
    	this();
        _level = level;
        _x = x;
        _y = y;
        _xBins = 256;
        _yBins = 256;
    }

    /**
     * Create a tile index representation
     * 
     * @param level
     *            The level of the tile
     * @param x
     *            The x coordinate of the tile
     * @param y
     *            The y coordinate of the tile
     * @param xBins
     *            the number of bins in this tile along the x axis
     * @param yBins
     *            the number of bins in this tile along the y axis
     */
    public TileIndex (int level, int x, int y, int xBins, int yBins) {
        _level = level;
        _x = x;
        _y = y;
        _xBins = xBins;
        _yBins = yBins;
    }

    /**
     * Create a new tile index representation, identical but for the number of
     * bins in the tile
     * 
     * @param base
     *            The base tile representation being copied
     * @param xBins
     *            The new number of bins to use along the x axis
     * @param yBins
     *            The new number of bins to use along the y axis
     */
    public TileIndex (TileIndex base, int xBins, int yBins) {
        _level = base.getLevel();
        _x = base.getX();
        _y = base.getY();
        _xBins = xBins;
        _yBins = yBins;
    }

    /**
     * Get the tile level (or zoom level)
     */
    public int getLevel () {
        return _level;
    }

    /**
     * Get the x index of the tile
     */
    public int getX () {
        return _x;
    }

    /**
     * Get the y index of the tile
     */
    public int getY () {
        return _y;
    }

    /**
     * Get the number of bins this tile should have along the x axis
     */
    public int getXBins () {
        return _xBins;
    }

    /**
     * Get the number of bins this tile should have along the y axis
     */
    public int getYBins () {
        return _yBins;
    }

    /**
     * Translates from a bin relative to the root position of this tile, to a
     * bin relative to the root position of the entire data set.
     * 
     * @param tile
     *            The tile in which this bin falls
     * @param bin
     *            The bin relative to the root position of this tile (with
     *            coordinates [0 to getXBins(), 0 to getYBins()])
     * @return The bin relative to the root position of the entire data set
     *         (with coordinates [0 to getXBins()*2^level, 0 to
     *         getYBins()*2^level])
     */
    public static BinIndex tileBinIndexToUniversalBinIndex (TileIndex tile, BinIndex bin) {
        // Tiles go from lower left to upper right
        // Bins go from upper left to lower right
        int pow2 = 1 << tile.getLevel();
        int tileLeft = tile.getX() * tile.getXBins();
        int tileTop = (pow2 - tile.getY() - 1) * tile.getYBins();
        return new BinIndex(tileLeft + bin.getX(), tileTop + bin.getY());
    }

    /**
     * Translates from the root position of the entire data set to a bin
     * relative to the root position of this tile, to a bin relative.
     * 
     * @param sampleTile
     *            a sample tile specifying the level and number of x and y bins
     *            per tile required
     * @param bin
     *            The bin relative to the root position of the entire data set
     *            (with coordinates [0 to getXBins()*2^level, 0 to
     *            getYBins()*2^level])
     * @return The tile (with level, xbins, and ybins matching the input sample
     *         tile), and bin relative to the root position of this tile (with
     *         coordinates [0 to getXBins(), 0 to getYBins()])
     */
    public static TileAndBinIndices universalBinIndexToTileBinIndex (TileIndex sampleTile,
                                                                     BinIndex bin) {
        // Tiles go from lower left to upper right
        // Bins go from upper left to lower right
        int level = sampleTile.getLevel();
        int pow2 = 1 << level;

        int xBins = sampleTile.getXBins();
        int tileX = bin.getX()/xBins;
        int tileLeft = tileX * xBins;

        int yBins = sampleTile.getYBins();
        int tileY = pow2 - bin.getY()/yBins - 1;
        int tileTop = (pow2 - tileY - 1) * yBins;

        BinIndex tileBin = new BinIndex(bin.getX()-tileLeft, bin.getY()-tileTop);
        TileIndex tile = new TileIndex(level, tileX, tileY, xBins, yBins);

        return new TileAndBinIndices(tile, tileBin);
    }

    /**
     * {@inheritDoc}
     * 
     * This tile is less than that tile if it is below that tile or directly
     * left from it.
     */
    @Override
    public int compareTo (TileIndex t) {
        if (_level < t._level)
            return -1;
        if (_level > t._level)
            return 1;

        if (_y < t._y)
            return -1;
        if (_y > t._y)
            return 1;

        if (_x < t._x)
            return -1;
        if (_x > t._x)
            return 1;

        return 0;
    }

    @Override
    public boolean equals (Object obj) {
        if (this == obj)
            return true;
        if (null == obj)
            return false;
        if (!(obj instanceof TileIndex))
            return false;

        TileIndex t = (TileIndex) obj;
        if (t._level != _level)
            return false;
        if (t._x != _x)
            return false;
        if (t._y != _y)
            return false;
        if (t._xBins != _xBins)
            return false;
        if (t._yBins != _yBins)
            return false;
        return true;
    }

    @Override
    public int hashCode () {
        // Shouldn't often be comparing tiles of different bin sizes; ignoring
        // bin size for hash code calculation.
        int pow2 = 1 << _level;
        return _x * pow2 + _y;
    }

    @Override
    public String toString () {
        return String.format("[%d / %d, %d / %d, lvl %d]", _x, _xBins, _y,
                             _yBins, _level);
    }

    /**
     * Converts from a string to a tile index. This takes in strings of exactly
     * the form output by {@link #toString()} - i.e., formatted with "[%d / %d, %d / %d, lvl %d]"
     */
    public static TileIndex fromString (String string) {
        try {
            int a = string.indexOf('[') + 1;
            int b = string.indexOf('/', a);
            int x = Integer.parseInt(string.substring(a, b).trim());
            a = b + 1;
            b = string.indexOf(',', a);
            int xBins = Integer.parseInt(string.substring(a + 1, b).trim());
            a = b + 1;
            b = string.indexOf('/', a);
            int y = Integer.parseInt(string.substring(a + 1, b).trim());
            a = b + 1;
            b = string.indexOf(", lvl", a);
            int yBins = Integer.parseInt(string.substring(a + 1, b).trim());
            a = b + 5;
            b = string.indexOf(']', a);
            int level = Integer.parseInt(string.substring(a + 1, b).trim());

            return new TileIndex(level, x, y, xBins, yBins);
        } catch (NumberFormatException e) {
            return null;
        } catch (IndexOutOfBoundsException e) {
            return null;
        }
    }
=======
	private static final long serialVersionUID = -1L;

	private int               _level;
	private int               _x;
	private int               _y;
	private int               _xBins;
	private int               _yBins;


	private TileIndex() {
	}

	/**
	 * Create a tile index representation.  The number of bins per axis is defaulted to 256.
	 * 
	 * @param level
	 *            The level of the tile
	 * @param x
	 *            The x coordinate of the tile
	 * @param y
	 *            The y coordinate of the tile
	 */
	public TileIndex (int level, int x, int y) {
		this();
		_level = level;
		_x = x;
		_y = y;
		_xBins = 256;
		_yBins = 256;
	}

	/**
	 * Create a tile index representation
	 * 
	 * @param level
	 *            The level of the tile
	 * @param x
	 *            The x coordinate of the tile
	 * @param y
	 *            The y coordinate of the tile
	 * @param xBins
	 *            the number of bins in this tile along the x axis
	 * @param yBins
	 *            the number of bins in this tile along the y axis
	 */
	public TileIndex (int level, int x, int y, int xBins, int yBins) {
		_level = level;
		_x = x;
		_y = y;
		_xBins = xBins;
		_yBins = yBins;
	}

	/**
	 * Create a new tile index representation, identical but for the number of
	 * bins in the tile
	 * 
	 * @param base
	 *            The base tile representation being copied
	 * @param xBins
	 *            The new number of bins to use along the x axis
	 * @param yBins
	 *            The new number of bins to use along the y axis
	 */
	public TileIndex (TileIndex base, int xBins, int yBins) {
		_level = base.getLevel();
		_x = base.getX();
		_y = base.getY();
		_xBins = xBins;
		_yBins = yBins;
	}

	/**
	 * Get the tile level (or zoom level)
	 */
	public int getLevel () {
		return _level;
	}

	/**
	 * Get the x index of the tile
	 */
	public int getX () {
		return _x;
	}

	/**
	 * Get the y index of the tile
	 */
	public int getY () {
		return _y;
	}

	/**
	 * Get the number of bins this tile should have along the x axis
	 */
	public int getXBins () {
		return _xBins;
	}

	/**
	 * Get the number of bins this tile should have along the y axis
	 */
	public int getYBins () {
		return _yBins;
	}

	/**
	 * Translates from a bin relative to the root position of this tile, to a
	 * bin relative to the root position of the entire data set.
	 * 
	 * @param tile
	 *            The tile in which this bin falls
	 * @param bin
	 *            The bin relative to the root position of this tile (with
	 *            coordinates [0 to getXBins(), 0 to getYBins()])
	 * @return The bin relative to the root position of the entire data set
	 *         (with coordinates [0 to getXBins()*2^level, 0 to
	 *         getYBins()*2^level])
	 */
	public static BinIndex tileBinIndexToUniversalBinIndex (TileIndex tile, BinIndex bin) {
		// Tiles go from lower left to upper right
		// Bins go from upper left to lower right
		int pow2 = 1 << tile.getLevel();
		int tileLeft = tile.getX() * tile.getXBins();
		int tileTop = (pow2 - tile.getY() - 1) * tile.getYBins();
		return new BinIndex(tileLeft + bin.getX(), tileTop + bin.getY());
	}

	/**
	 * Translates from the root position of the entire data set to a bin
	 * relative to the root position of this tile, to a bin relative.
	 * 
	 * @param sampleTile
	 *            a sample tile specifying the level and number of x and y bins
	 *            per tile required
	 * @param bin
	 *            The bin relative to the root position of the entire data set
	 *            (with coordinates [0 to getXBins()*2^level, 0 to
	 *            getYBins()*2^level])
	 * @return The tile (with level, xbins, and ybins matching the input sample
	 *         tile), and bin relative to the root position of this tile (with
	 *         coordinates [0 to getXBins(), 0 to getYBins()])
	 */
	public static TileAndBinIndices universalBinIndexToTileBinIndex (TileIndex sampleTile,
	                                                                 BinIndex bin) {
		// Tiles go from lower left to upper right
		// Bins go from upper left to lower right
		int level = sampleTile.getLevel();
		int pow2 = 1 << level;

		int xBins = sampleTile.getXBins();
		int tileX = bin.getX()/xBins;
		int tileLeft = tileX * xBins;

		int yBins = sampleTile.getYBins();
		int tileY = pow2 - bin.getY()/yBins - 1;
		int tileTop = (pow2 - tileY - 1) * yBins;

		BinIndex tileBin = new BinIndex(bin.getX()-tileLeft, bin.getY()-tileTop);
		TileIndex tile = new TileIndex(level, tileX, tileY, xBins, yBins);

		return new TileAndBinIndices(tile, tileBin);
	}

	/**
	 * {@inheritDoc}
	 * 
	 * This tile is less than that tile if it is below that tile or directly
	 * left from it.
	 */
	@Override
	public int compareTo (TileIndex t) {
		if (_level < t._level)
			return -1;
		if (_level > t._level)
			return 1;

		if (_y < t._y)
			return -1;
		if (_y > t._y)
			return 1;

		if (_x < t._x)
			return -1;
		if (_x > t._x)
			return 1;

		return 0;
	}

	@Override
	public boolean equals (Object obj) {
		if (this == obj)
			return true;
		if (null == obj)
			return false;
		if (!(obj instanceof TileIndex))
			return false;

		TileIndex t = (TileIndex) obj;
		if (t._level != _level)
			return false;
		if (t._x != _x)
			return false;
		if (t._y != _y)
			return false;
		if (t._xBins != _xBins)
			return false;
		if (t._yBins != _yBins)
			return false;
		return true;
	}

	@Override
	public int hashCode () {
		// Shouldn't often be comparing tiles of different bin sizes; ignoring
		// bin size for hash code calculation.
		int pow2 = 1 << _level;
		return _x * pow2 + _y;
	}

	@Override
	public String toString () {
		return String.format("[%d / %d, %d / %d, lvl %d]", _x, _xBins, _y,
		                     _yBins, _level);
	}

	/**
	 * Converts from a string to a tile index. This takes in strings of exactly
	 * the form output by {@link #toString()} - i.e., formatted with "[%d / %d, %d / %d, lvl %d]"
	 */
	public static TileIndex fromString (String string) {
		try {
			int a = string.indexOf('[') + 1;
			int b = string.indexOf('/', a);
			int x = Integer.parseInt(string.substring(a, b).trim());
			a = b + 1;
			b = string.indexOf(',', a);
			int xBins = Integer.parseInt(string.substring(a, b).trim());
			a = b + 1;
			b = string.indexOf('/', a);
			int y = Integer.parseInt(string.substring(a, b).trim());
			a = b + 1;
			b = string.indexOf(", lvl", a);
			int yBins = Integer.parseInt(string.substring(a, b).trim());
			a = b + 5;
			b = string.indexOf(']', a);
			int level = Integer.parseInt(string.substring(a, b).trim());

			return new TileIndex(level, x, y, xBins, yBins);
		} catch (NumberFormatException e) {
			return null;
		} catch (IndexOutOfBoundsException e) {
			return null;
		}
	}
>>>>>>> 94683f11
}<|MERGE_RESOLUTION|>--- conflicted
+++ resolved
@@ -34,266 +34,6 @@
  * @author nkronenfeld
  */
 public class TileIndex implements Serializable, Comparable<TileIndex> {
-<<<<<<< HEAD
-    private static final long serialVersionUID = -1L;
-
-    private int               _level;
-    private int               _x;
-    private int               _y;
-    private int               _xBins;
-    private int               _yBins;
-
-	// No-argument constructor, really just for use by Kryo, but we call it from
-	// the main constructor just to get rid of the warning.
-    private TileIndex () {
-    }
-    
-    /**
-     * Create a tile index representation.  The number of bins per axis is defaulted to 256.
-     * 
-     * @param level
-     *            The level of the tile
-     * @param x
-     *            The x coordinate of the tile
-     * @param y
-     *            The y coordinate of the tile
-     */
-    public TileIndex (int level, int x, int y) {
-    	this();
-        _level = level;
-        _x = x;
-        _y = y;
-        _xBins = 256;
-        _yBins = 256;
-    }
-
-    /**
-     * Create a tile index representation
-     * 
-     * @param level
-     *            The level of the tile
-     * @param x
-     *            The x coordinate of the tile
-     * @param y
-     *            The y coordinate of the tile
-     * @param xBins
-     *            the number of bins in this tile along the x axis
-     * @param yBins
-     *            the number of bins in this tile along the y axis
-     */
-    public TileIndex (int level, int x, int y, int xBins, int yBins) {
-        _level = level;
-        _x = x;
-        _y = y;
-        _xBins = xBins;
-        _yBins = yBins;
-    }
-
-    /**
-     * Create a new tile index representation, identical but for the number of
-     * bins in the tile
-     * 
-     * @param base
-     *            The base tile representation being copied
-     * @param xBins
-     *            The new number of bins to use along the x axis
-     * @param yBins
-     *            The new number of bins to use along the y axis
-     */
-    public TileIndex (TileIndex base, int xBins, int yBins) {
-        _level = base.getLevel();
-        _x = base.getX();
-        _y = base.getY();
-        _xBins = xBins;
-        _yBins = yBins;
-    }
-
-    /**
-     * Get the tile level (or zoom level)
-     */
-    public int getLevel () {
-        return _level;
-    }
-
-    /**
-     * Get the x index of the tile
-     */
-    public int getX () {
-        return _x;
-    }
-
-    /**
-     * Get the y index of the tile
-     */
-    public int getY () {
-        return _y;
-    }
-
-    /**
-     * Get the number of bins this tile should have along the x axis
-     */
-    public int getXBins () {
-        return _xBins;
-    }
-
-    /**
-     * Get the number of bins this tile should have along the y axis
-     */
-    public int getYBins () {
-        return _yBins;
-    }
-
-    /**
-     * Translates from a bin relative to the root position of this tile, to a
-     * bin relative to the root position of the entire data set.
-     * 
-     * @param tile
-     *            The tile in which this bin falls
-     * @param bin
-     *            The bin relative to the root position of this tile (with
-     *            coordinates [0 to getXBins(), 0 to getYBins()])
-     * @return The bin relative to the root position of the entire data set
-     *         (with coordinates [0 to getXBins()*2^level, 0 to
-     *         getYBins()*2^level])
-     */
-    public static BinIndex tileBinIndexToUniversalBinIndex (TileIndex tile, BinIndex bin) {
-        // Tiles go from lower left to upper right
-        // Bins go from upper left to lower right
-        int pow2 = 1 << tile.getLevel();
-        int tileLeft = tile.getX() * tile.getXBins();
-        int tileTop = (pow2 - tile.getY() - 1) * tile.getYBins();
-        return new BinIndex(tileLeft + bin.getX(), tileTop + bin.getY());
-    }
-
-    /**
-     * Translates from the root position of the entire data set to a bin
-     * relative to the root position of this tile, to a bin relative.
-     * 
-     * @param sampleTile
-     *            a sample tile specifying the level and number of x and y bins
-     *            per tile required
-     * @param bin
-     *            The bin relative to the root position of the entire data set
-     *            (with coordinates [0 to getXBins()*2^level, 0 to
-     *            getYBins()*2^level])
-     * @return The tile (with level, xbins, and ybins matching the input sample
-     *         tile), and bin relative to the root position of this tile (with
-     *         coordinates [0 to getXBins(), 0 to getYBins()])
-     */
-    public static TileAndBinIndices universalBinIndexToTileBinIndex (TileIndex sampleTile,
-                                                                     BinIndex bin) {
-        // Tiles go from lower left to upper right
-        // Bins go from upper left to lower right
-        int level = sampleTile.getLevel();
-        int pow2 = 1 << level;
-
-        int xBins = sampleTile.getXBins();
-        int tileX = bin.getX()/xBins;
-        int tileLeft = tileX * xBins;
-
-        int yBins = sampleTile.getYBins();
-        int tileY = pow2 - bin.getY()/yBins - 1;
-        int tileTop = (pow2 - tileY - 1) * yBins;
-
-        BinIndex tileBin = new BinIndex(bin.getX()-tileLeft, bin.getY()-tileTop);
-        TileIndex tile = new TileIndex(level, tileX, tileY, xBins, yBins);
-
-        return new TileAndBinIndices(tile, tileBin);
-    }
-
-    /**
-     * {@inheritDoc}
-     * 
-     * This tile is less than that tile if it is below that tile or directly
-     * left from it.
-     */
-    @Override
-    public int compareTo (TileIndex t) {
-        if (_level < t._level)
-            return -1;
-        if (_level > t._level)
-            return 1;
-
-        if (_y < t._y)
-            return -1;
-        if (_y > t._y)
-            return 1;
-
-        if (_x < t._x)
-            return -1;
-        if (_x > t._x)
-            return 1;
-
-        return 0;
-    }
-
-    @Override
-    public boolean equals (Object obj) {
-        if (this == obj)
-            return true;
-        if (null == obj)
-            return false;
-        if (!(obj instanceof TileIndex))
-            return false;
-
-        TileIndex t = (TileIndex) obj;
-        if (t._level != _level)
-            return false;
-        if (t._x != _x)
-            return false;
-        if (t._y != _y)
-            return false;
-        if (t._xBins != _xBins)
-            return false;
-        if (t._yBins != _yBins)
-            return false;
-        return true;
-    }
-
-    @Override
-    public int hashCode () {
-        // Shouldn't often be comparing tiles of different bin sizes; ignoring
-        // bin size for hash code calculation.
-        int pow2 = 1 << _level;
-        return _x * pow2 + _y;
-    }
-
-    @Override
-    public String toString () {
-        return String.format("[%d / %d, %d / %d, lvl %d]", _x, _xBins, _y,
-                             _yBins, _level);
-    }
-
-    /**
-     * Converts from a string to a tile index. This takes in strings of exactly
-     * the form output by {@link #toString()} - i.e., formatted with "[%d / %d, %d / %d, lvl %d]"
-     */
-    public static TileIndex fromString (String string) {
-        try {
-            int a = string.indexOf('[') + 1;
-            int b = string.indexOf('/', a);
-            int x = Integer.parseInt(string.substring(a, b).trim());
-            a = b + 1;
-            b = string.indexOf(',', a);
-            int xBins = Integer.parseInt(string.substring(a + 1, b).trim());
-            a = b + 1;
-            b = string.indexOf('/', a);
-            int y = Integer.parseInt(string.substring(a + 1, b).trim());
-            a = b + 1;
-            b = string.indexOf(", lvl", a);
-            int yBins = Integer.parseInt(string.substring(a + 1, b).trim());
-            a = b + 5;
-            b = string.indexOf(']', a);
-            int level = Integer.parseInt(string.substring(a + 1, b).trim());
-
-            return new TileIndex(level, x, y, xBins, yBins);
-        } catch (NumberFormatException e) {
-            return null;
-        } catch (IndexOutOfBoundsException e) {
-            return null;
-        }
-    }
-=======
 	private static final long serialVersionUID = -1L;
 
 	private int               _level;
@@ -551,5 +291,4 @@
 			return null;
 		}
 	}
->>>>>>> 94683f11
 }