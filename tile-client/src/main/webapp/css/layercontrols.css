@charset "UTF-8";

#layer-controls {
    position: relative;
	z-index: 2002;
}

.light-theme #layer-controls {
    border: 1px solid #fff;
}

.dark-theme #layer-controls {
    border: 1px solid #333;
}

#layer-controls-header {
    position: relative;
    height:32px;
    width: 120px;
    vertical-align: middle;
    text-align:center;
    line-height: 32px;
}

.light-theme #layer-controls-header {
	background-color: #9c9c9c;
	color: #fff;
}

.dark-theme #layer-controls-header {
    background-color: #222222;
    color: #D3D3D3;
}

.light-theme #layer-controls-header:hover {
	background-color: #888;
	color: #fff;
}

.dark-theme #layer-controls-header:hover {
    color: #FFFFFF;
}

#layer-controls-content {
    position: relative;  
    width: 612px;
    font-size: 12px;
}

.light-theme #layer-controls-content {
	background-color: #fff;
    color: #000;
}

.dark-theme #layer-controls-content {
    background-color: #111111;
    color: #D3D3D3;
}

.layer-controls-buffer {
    position:relative;
    height: 15px;
}

.layer-labels {
	font-size: 11pt;
    text-align: left;
}

.layer-controls-layer {
    position:relative;
	padding-top: 5px;
	border-bottom: 1px dotted #666;
}

.dark-theme .layer-controls-layer {
    background-color: #111111;
}

.layer-controls-layer:last-child {
	border-bottom: none;
}

.light-theme .layer-controls-layer {
	border-color: #ddd;
	background-color: #fff;
}

.dark-theme .layer-controls-layer {
    background-color: #111111;
}

.light-theme .layer-drag-hover {
    background-color:#eee;
}

.dark-theme .layer-drag-hover {
    background-color:#333333;
}

.layer-controls-layer:active {
    cursor:pointer;
}

.layer-title {
    position: relative;
<<<<<<< HEAD
    max-height: 18px;
=======
>>>>>>> 3404ac6d
}

.layer-content {
    position:relative;
    width:100%;
    padding-bottom:10px;
}

.layer-toggle {
    width: 15px;
    padding-right:18px;
    float: left;
    padding-top: 6px;
}

.slider-label {
    font-size: 10px;
    text-align: center;
    color: #7E7E7E;
    padding-bottom: 3px;   
}

.opacity-slider {
    width: calc(30% - 47px);
    color: #7E7E7E;
    display: inline-block;
    padding-right:20px;    
    -webkit-box-sizing: border-box;
       -moz-box-sizing: border-box;
            box-sizing: border-box;
}


.slider-value-hover {
    position:absolute;
    padding: 2px 5px 2px 5px; 
    z-index: 1;
    pointer-events:none;
    z-index: 100;
}

.light-theme .slider-value-hover {
    background-color: #ddd;
    border: 1px solid #fff;
    box-shadow: 0px 5px 15px #999;
}

.dark-theme .slider-value-hover {    
    background-color: #222222;
    border: 1px solid #333333;
    box-shadow: 0px 5px 15px #000;
}

.slider-value-hover-label {
    position: relative;
    white-space: pre;
    font-size: 12px;
}

.light-theme .slider-value-hover-label {
    color: #000;
}

.dark-theme .slider-value-hover-label {  
    color: #d3d3d3;
}

#layer-controls .ui-slider-horizontal, #layer-controls .ui-slider-vertical {
    border: none;
}

.light-theme #layer-controls .ui-slider-horizontal {
    background: linear-gradient(to right, #999, #ccc);
}

.dark-theme #layer-controls .ui-slider-horizontal {
    background: linear-gradient(to right, #181818, #999999);
}

.light-theme #layer-controls .ui-slider-vertical {
    background: linear-gradient(to bottom, #999, #ccc);
}

.dark-theme #layer-controls .ui-slider-vertical {
    background: linear-gradient(to bottom, #181818, #999999);
}

#layer-controls .ui-slider-range-min {
    background: rgba(0,0,0,0);
}

#layer-controls .ui-widget-content {
    border: none;
    border-radius: 0px;
}

#layer-controls .ui-slider-handle {
    background: #222222;
    border: 1px solid #333333;
    border-radius: 0px;
}  

.light-theme #layer-controls .ui-slider-handle {
    background: #eee;
    border: 1px solid #ddd;
    box-shadow: 2px 2px 5px #999;
}

.dark-theme #layer-controls .ui-slider-handle {
    background: #222222;
    border: 1px solid #333333;
    box-shadow: 2px 2px 5px #000;
}

#layer-controls .ui-slider-handle:focus {
    outline:none;
}

#layer-controls .ui-slider-handle:hover {
    cursor:pointer;
}

#layer-controls input {
    cursor:pointer;
    position:relative;
    width: 18px;
    height: 18px;
    bottom: -5px;
}

#layer-controls label {
    pointer-events:none;
}

.light-theme #layer-controls input {
}

.dark-theme #layer-controls input { 
    -webkit-filter: invert(100%);
    -moz-filter: invert(100%);
}

#layer-controls label {
    padding-right: 10px;
}

.filter-slider {
    width: calc(70% - 47px);
    display: inline-block;
    padding-right: 20px;
    -webkit-box-sizing: border-box;
       -moz-box-sizing: border-box;
            box-sizing: border-box;
}

.base-opacity-slider {
    width: calc(100% - 35px);
    display: inline-block;
    padding-right: 20px;
    -webkit-box-sizing: border-box;
       -moz-box-sizing: border-box;
            box-sizing: border-box;
}

.baselayer-fieldset {
    position: relative;
    top: -6px;   
	font-size: 11pt;
	float:right;
    margin-right: 20px;
}

.layer-controls-button {
    cursor:pointer; 
    position:absolute;
    right:0px;
    top:10px;
    font-size: 12px;
	border: 2px solid;
}

.light-theme .layer-controls-button {
    border: 1px solid #ddd;
    background-color: #eee;
    box-shadow: 2px 2px 5px #999;
}

.dark-theme .layer-controls-button { 
    border: 1px solid #333333;
    background-color: #222222;
    box-shadow: 2px 2px 5px #000;
    color: #D3D3D3;
}

.light-theme .layer-controls-button:hover {
    color: #1E90FF;
}

.dark-theme .layer-controls-button:hover { 
    color: #ffffff;
}

.layer-controls-button:focus {
    outline:none;
}

/* Settings menu styles */

.settings-title {
    position:relative;
    padding-bottom:10px;
    padding-top:10px;
}

.settings-content {
    position:relative;
    padding-bottom:12px;
}

.settings-sub-title {
    font-size: 12px;
    font-weight: bold;
    margin-top:10px;
    margin-bottom:10px;
}

.settings-ramp-types {
    position:relative;
    width:54%;
    display: inline-block;
}

.settings-ramp-functions {
    position:relative;
    width:23%;
    display: inline-block;
    vertical-align: top;
}

.settings-coarseness {
    position:relative;
    width:23%;
    display: inline-block;
    vertical-align: top;
}

.settings-ramp-span-left {
    width:50%;
    display: inline-block;
}

.settings-ramp-span-right {
    width:50%;
    display: inline-block;
}

.settings-values {
    position:relative;
    min-width:120px;
    font: 12px Arial;
    margin: 2px 2px 2px 2px;
    overflow:hidden;
    white-space: nowrap;
    text-overflow:ellipsis;
}

.filter-axis {
    position: relative;
	top: -4px;
    width: 100%;
    left: 0;
}

.filter-axis-tick-major, .filter-axis-tick-minor{
    position: relative;
    height: 6px;
    width: 1px;
	margin-right: 6.07%;
	margin-left: 6.07%;
    float: left;
}

.light-theme .filter-axis-tick-major, .filter-axis-tick-minor {
    background-color: #000;
}

.dark-theme .filter-axis-tick-major, .filter-axis-tick-minor {
    background-color: #d3d3d3;
}

.filter-axis-tick-minor {
    height: 4px;  
}

.filter-axis-label-container, .filter-axis-ticks-container{
	position: relative;
	top: 5px;
	left: 0px;
	clear: both;
}

.filter-axis-label{
    font-size: 10px;
	text-align: center;
	left: -5%;
	color: rgb(128, 128, 128);
    position: relative;
	width: 0px;
	background-color: white;
	margin-right: 12.5%;
	margin-left: 12.5%;
    float: left;
}

.filter-axis-tick-first, .filter-axis-label-first {
	margin-left: 0px;
}

.filter-axis-label-first{
	left: -3.5%;
}

.filter-axis-tick-last, .filter-axis-label-last {
	margin-right: 0px;
	float: right;
}<|MERGE_RESOLUTION|>--- conflicted
+++ resolved
@@ -104,10 +104,6 @@
 
 .layer-title {
     position: relative;
-<<<<<<< HEAD
-    max-height: 18px;
-=======
->>>>>>> 3404ac6d
 }
 
 .layer-content {
