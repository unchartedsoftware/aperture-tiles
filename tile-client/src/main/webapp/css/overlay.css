--- conflicted
+++ resolved
@@ -1,12 +1,9 @@
 @charset "UTF-8";
 
-<<<<<<< HEAD
-=======
 .overlay-container {
     margin-bottom: 10px;
 }
 
->>>>>>> 3404ac6d
 .light-theme .overlay-container {
     box-shadow: 0px 5px 10px #999;
 }
