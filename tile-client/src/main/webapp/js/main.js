--- conflicted
+++ resolved
@@ -22,53 +22,24 @@
  * OUT OF OR IN CONNECTION WITH THE SOFTWARE OR THE USE OR OTHER DEALINGS IN THE
  * SOFTWARE.
  */
-<<<<<<< HEAD
 require(['./fileloader',
          './map',
          './serverrenderedmaplayer',
          './client-rendering/TextScoreLayer',
          './client-rendering/DebugLayer',
-         './ui/SliderControl'],
+         './ui/SliderControl',
+         './labeledcontrolset'],
         function (FileLoader, Map, ServerLayer, 
-                  ClientLayer, DebugLayer, SliderControl) {
-    "use strict";
-    var sLayerFileId = "./data/layers.json"
-        // Uncomment for geographic data
-        ,mapFileId = "./data/geomap.json"
-        // Uncomment for non-geographic data
-        // ,mapFileId = "./data/emptymap.json"
-        ,cLayerFileId = "./data/renderLayers.json"
-        ;
-=======
-require(['fileloader', 'map', 'serverrenderedmaplayer', 'clientrenderedmaplayer', 'slidercontrol', 'labeledcontrolset'],
-        function (FileLoader, Map, ServerLayer, ClientLayer, SliderControl, LabeledControlSet) {
+                  ClientLayer, DebugLayer, SliderControl, LabeledControlSet) {
             "use strict";
->>>>>>> b031e7e6
+            var sLayerFileId = "./data/layers.json"
+                // Uncomment for geographic data
+                ,mapFileId = "./data/geomap.json"
+                // Uncomment for non-geographic data
+                // ,mapFileId = "./data/emptymap.json"
+                ,cLayerFileId = "./data/renderLayers.json"
+                ;
 
-    // Load all our UI configuration data before trying to bring up the ui
-    FileLoader.loadJSONData(mapFileId, sLayerFileId, cLayerFileId,
-                            function (jsonDataMap)
-    {
-        // We have all our data now; construct the UI.
-        var worldMap,
-            slider,
-            mapLayer,
-            layerIds,
-            layerId,
-            debugLayer,
-//            renderLayer,
-//            renderLayerSpecs,
-//            renderLayerSpec,
-            i,
-            base,
-            layerSlider,
-            makeSlideHandler;
-
-<<<<<<< HEAD
-        worldMap = new Map("map", jsonDataMap[mapFileId]);
-        mapLayer = new ServerLayer(FileLoader.downcaseObjectKeys(jsonDataMap[sLayerFileId], 2));
-        mapLayer.addToMap(worldMap);
-=======
             // Load all our UI configuration data before trying to bring up the ui
             FileLoader.loadJSONData(mapFileId, sLayerFileId, cLayerFileId, function (jsonDataMap) {
                 // We have all our data now; construct the UI.
@@ -85,21 +56,11 @@
                     makeSlideHandler,
                     opcControlSet,
                     layerSpecsById;
->>>>>>> b031e7e6
 
-        // Set up to change the base layer opacity
-        slider = new SliderControl($("#mapcontrol"), "mapcontrol",
-                                   "Base Layer Opacity", 0.0, 1.0, 100);
-	slider.setValue(worldMap.getOpacity());
-	slider.setOnSlide(function (oldValue, slider) {
-	    worldMap.setOpacity(slider.getValue());
-	});
+                worldMap = new Map("map", jsonDataMap[mapFileId]);
+                mapLayer = new ServerLayer(FileLoader.downcaseObjectKeys(jsonDataMap[sLayerFileId], 2));
+                mapLayer.addToMap(worldMap);
 
-<<<<<<< HEAD
-        // Set up a debug layer
-        debugLayer = new DebugLayer();
-        debugLayer.addToMap(worldMap);
-=======
                 opcControlSet = new LabeledControlSet($('#layers-opacity-sliders'), 'opcControlSet');
 
                 // Set up to change the base layer opacity
@@ -110,40 +71,15 @@
                     worldMap.setOpacity(slider.getValue());
                 });
                 opcControlSet.addControl(layerId, 'Base Layer', slider.getElement());
->>>>>>> b031e7e6
 
-        // Set up client-rendered layers
-//        renderLayerSpecs = jsonDataMap[cLayerFileId];
-//        for (i=0; i<renderLayerSpecs.length; ++i) {
-//            renderLayerSpec =
-//                FileLoader.downcaseObjectKeys(renderLayerSpecs[i]);
-//            renderLayer =
-//                new ClientLayer(renderLayerSpec.layer, renderLayerSpec);
-//            renderLayer.addToMap(worldMap);
-//        }
+                // Set up client-rendered layers
+                renderLayerSpecs = jsonDataMap[cLayerFileId];
+                for (i=0; i<renderLayerSpecs.length; ++i) {
+                    renderLayerSpec = FileLoader.downcaseObjectKeys(renderLayerSpecs[i]);
+                    renderLayer = new ClientLayer(renderLayerSpec.layer, renderLayerSpec);
+                    renderLayer.addToMap(worldMap);
+                }
 
-<<<<<<< HEAD
-        // Set up to change individual layer opacities
-        layerIds = mapLayer.getSubLayerIds();
-        base = $('#layerControls');
-        makeSlideHandler = function (layerId) {
-            return function (oldValue, slider) {
-                mapLayer.setSubLayerOpacity(layerId, slider.getValue());
-            };
-        };
-        for (i=0; i<layerIds.length; ++i) {
-            layerId = layerIds[i];
-            layerSlider = $('<div id="layercontrol.'+layerId+'"></div>');
-            layerSlider.addClass("slider-table");
-            base.append(layerSlider);
-            slider = new SliderControl(layerSlider, "layercontrol."+layerId,
-                                       layerId, 0.0, 1.0, 100);
-            slider.setValue(mapLayer.getSubLayerOpacity(layerId));
-            slider.setOnSlide(makeSlideHandler(layerId));
-        }
-    });
-});
-=======
                 // Set up to change individual layer opacities
                 layerIds = mapLayer.getSubLayerIds();
                 layerSpecsById = mapLayer.getSubLayerSpecsById();
@@ -166,5 +102,4 @@
                     opcControlSet.addControl(layerId, layerName, slider.getElement());
                 }
             });
-        });
->>>>>>> b031e7e6
+        });