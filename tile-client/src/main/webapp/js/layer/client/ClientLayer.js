--- conflicted
+++ resolved
@@ -385,15 +385,9 @@
                     // pass parent layer (this) along with meta data to the renderer / details
                     view.renderer.parent = that;
                     view.renderer.meta = layerInfos[ view.id ].meta;
-<<<<<<< HEAD
-                    if (view.details) {
-	                    view.details.parent = that;
-	                    view.details.meta = layerInfos[ view.id ].meta;
-=======
                     if ( view.details ) {
                         view.details.parent = that;
                         view.details.meta = layerInfos[ view.id ].meta;
->>>>>>> 3404ac6d
                     }
                     // subscribe renderer to pubsub AFTER it has its parent reference
                     view.renderer.subscribeRenderer();
