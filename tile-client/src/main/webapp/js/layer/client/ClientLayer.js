/*
 * Copyright (c) 2014 Oculus Info Inc.
 * http://www.oculusinfo.com/
 *
 * Released under the MIT License.
 *
 * Permission is hereby granted, free of charge, to any person obtaining a copy of
 * this software and associated documentation files (the "Software"), to deal in
 * the Software without restriction, including without limitation the rights to
 * use, copy, modify, merge, publish, distribute, sublicense, and/or sell copies
 * of the Software, and to permit persons to whom the Software is furnished to do
 * so, subject to the following conditions:

 * The above copyright notice and this permission notice shall be included in all
 * copies or substantial portions of the Software.

 * THE SOFTWARE IS PROVIDED "AS IS", WITHOUT WARRANTY OF ANY KIND, EXPRESS OR
 * IMPLIED, INCLUDING BUT NOT LIMITED TO THE WARRANTIES OF MERCHANTABILITY,
 * FITNESS FOR A PARTICULAR PURPOSE AND NONINFRINGEMENT. IN NO EVENT SHALL THE
 * AUTHORS OR COPYRIGHT HOLDERS BE LIABLE FOR ANY CLAIM, DAMAGES OR OTHER
 * LIABILITY, WHETHER IN AN ACTION OF CONTRACT, TORT OR OTHERWISE, ARISING FROM,
 * OUT OF OR IN CONNECTION WITH THE SOFTWARE OR THE USE OR OTHER DEALINGS IN THE
 * SOFTWARE.
 */


define(function (require) {
    "use strict";



    var Layer = require('../Layer'),
        Util = require('../../util/Util'),
        LayerService = require('../LayerService'),
        TileService = require('./TileService'),
        makeRedrawFunc,
        ClientLayer;



    makeRedrawFunc = function( renderer, tileService, conditional ) {
        return function() {
            // if conditional function is provided, it must return true to execute layer redraw
            if ( conditional === undefined ||
                ( conditional && typeof conditional === 'function' && conditional() ) ) {
                renderer.redraw( tileService.getDataArray() );
            }
        };
    };



    ClientLayer = Layer.extend({


        init: function ( spec, views, map ) {
            this.id = spec[0].layer;
            this.uuid = Util.generateUuid();
            this.domain = 'client';
            this.name = spec[0].name || spec[0].layer;
            this.map = map;
            this.layerSpec = spec;
            this.layerInfo = {};
            this.views = views;
            this.renderersByTile = {};
            this.defaultRendererIndex = 0;
            this.click = null;
            this.hover = null;
        },


        setClick: function( value ) {
            this.click = value;
        },


        getClick: function() {
            return this.click;
        },


        setHover: function( value ) {
            this.hover = value;
        },


        getHover: function() {
            return this.hover;
        },


        isClicked: function() {
            return this.click !== null && this.click !== undefined;
        },


        setCarouselEnabled: function( isEnabled ) {
            this.carouselEnabled = isEnabled;
        },


        isCarouselEnabled: function() {
            return this.carouselEnabled;
        },


        getRendererCount: function() {
            return this.views.length;
        },


        setOpacity: function( opacity ) {
            var i;
            this.opacity = opacity;
            for (i=0; i<this.views.length; i++) {
                this.views[i].renderer.setOpacity( opacity );
            }
        },


        getOpacity: function() {
            return this.opacity;
        },


        setVisibility: function( visible ) {
            var i;
            this.visibility = visible;
            for (i=0; i<this.views.length; i++) {
                this.views[i].renderer.setVisibility( visible );
            }
        },


        getVisibility: function() {
            return this.visibility;
        },


        setZIndex: function( zIndex ) {
            var i;
            this.zIndex = zIndex;
            for (i=0; i<this.views.length; i++) {
                this.views[i].renderer.setZIndex( zIndex );
            }
        },


        getZIndex: function() {
            return this.zIndex;
        },


        setTileFocus: function( tilekey ) {
            this.tileFocus = tilekey;
        },


        getTileFocus: function() {
            return this.tileFocus;
        },


        setPreviousTileFocus: function( tilekey ) {
            this.previousTileFocus = tilekey;
        },


        getPreviousTileFocus: function() {
            return this.previousTileFocus;
        },


        setDefaultRendererIndex: function( index ) {
            this.defaultRendererIndex = index;
            this.update();
        },


        getDefaultRendererIndex: function() {
            return this.defaultRendererIndex;
        },


        setTileRenderer: function( tilekey, newIndex ) {

            var oldIndex = this.getTileRenderer( tilekey ),
                oldRenderer = this.views[oldIndex].renderer,
                newRenderer = this.views[newIndex].renderer,
                oldService = this.views[oldIndex].service,
                newService = this.views[newIndex].service;

            // update internal state
            if ( newIndex === this.defaultRendererIndex ) {
                delete this.renderersByTile[tilekey];
            } else {
                this.renderersByTile[tilekey] = newIndex;
            }

            if ( newService.layerInfo.layer === oldService.layerInfo.layer ) {
                // both renderers share the same data source, swap tile data
                // give tile to new view
                newService.data[tilekey] = oldService.data[tilekey];
                makeRedrawFunc( newRenderer, newService )();
            } else {
                // otherwise request new data
                newService.getRequest( tilekey, {}, makeRedrawFunc( newRenderer, newService ));
            }

            // release and redraw to remove old data
            oldService.releaseData( tilekey );
            makeRedrawFunc( oldRenderer, oldService )();
        },


        getTileRenderer: function( tilekey ) {
            var index = this.renderersByTile[tilekey];
            return ( index !== undefined ) ? index : this.defaultRendererIndex;
        },


        configure: function( callback ) {

            var that = this,
                layerSpecs = this.layerSpec,
                layerInfos = this.layerInfo,
                deferreds = [],
                i;

            function configureView( layerSpec ) {

                var layerDeferred = $.Deferred();

                LayerService.configureLayer( layerSpec, function( layerInfo, statusInfo ) {

                    var layerId = layerInfo.layer;

                    if (statusInfo.success) {
                        if ( layerInfos[layerId] ) {
                            // if a previous configuration exists, release it
                            LayerService.unconfigureLayer( layerInfos[layerId], function() {
                                return true;
                            });
                        }
                        // set layer info
                        layerInfos[ layerId ] = layerInfo;
                        // resolve deferred
                        layerDeferred.resolve();
                    }
                });
                return layerDeferred;
            }

            for ( i=0; i<layerSpecs.length; i++ ) {
                deferreds.push( configureView( layerSpecs[i] ) );
            }

            $.when.apply( $, deferreds ).done( function() {
                var i, view;
                for (i=0; i<that.views.length; i++) {
                    view = that.views[i];
                    view.service = new TileService( layerInfos[ view.id ], that.map.getPyramid() );
                    // pass parent layer (this) along with meta data to the renderer
                    view.renderer.parent = that;
                    view.renderer.meta = layerInfos[ view.id ].meta;
                    // subscribe renderer to pubsub AFTER it has its parent reference
                    view.renderer.subscribeRenderer();
                }
                // attach callback now
                that.map.on('move', $.proxy(that.update, that));
                that.update();
                callback( layerInfos );
            });

        },


<<<<<<< HEAD
=======
        setTileRenderer: function( tilekey, newIndex ) {

            var that = this,
                oldIndex = this.getTileRenderer( tilekey ),
                oldRenderer = this.views[oldIndex].renderer,
                newRenderer = this.views[newIndex].renderer,
                oldService = this.views[oldIndex].service,
                newService = this.views[newIndex].service;

            // update internal state
            if ( newIndex === this.defaultRendererIndex ) {
                delete this.renderersByTile[tilekey];
            } else {
                this.renderersByTile[tilekey] = newIndex;
            }

            if ( newService.layerInfo.layer === oldService.layerInfo.layer ) {
                // both renderers share the same data source, swap tile data
                // give tile to new view
                newService.data[tilekey] = oldService.data[tilekey];
                makeRedrawFunc( newRenderer, newService )();
            } else {
                // otherwise request new data
                newService.getRequest( tilekey, {}, makeRedrawFunc( newRenderer, newService, function() {
                    // on redraw check if the renderer index is still the same, it may be the case that
                    // the server took so long to respond that the this view is no longer active
                    return that.renderersByTile[tilekey] === newIndex;
                }));
            }

            // release and redraw to remove old data
            oldService.releaseData( tilekey );
            makeRedrawFunc( oldRenderer, oldService )();
        },


>>>>>>> 65852691
        /**
         * Map update callback, this function is called when the map view state is updating. Requests
         * and draws any new tiles
         */
        update: function() {

            var tiles, tilekey,
                view, renderer, service,
                rendererIndex,
                tilesByRenderer = [],
                tileViewBounds, i;

            for (i=0; i<this.views.length; ++i) {
                tilesByRenderer[i] = [];
            }

            // determine all tiles in view
            tiles = this.map.getTilesInView();
            tileViewBounds = this.map.getTileBoundsInView();

            // group tiles by view index
            for (i=0; i<tiles.length; ++i) {
                tilekey = tiles[i].level+','+tiles[i].xIndex+','+tiles[i].yIndex;
                rendererIndex = this.getTileRenderer( tilekey );
                tilesByRenderer[rendererIndex].push( tiles[i] );
            }

            for (i=0; i<this.views.length; ++i) {

                view = this.views[i];
                renderer = view.renderer;
                service = view.service;
                // find which tiles we need for each view from respective
                service.requestData( tilesByRenderer[i],
                                     tileViewBounds,
                                     makeRedrawFunc( renderer, service ) );
                // force a redraw here, this will ensure that all removed nodes are erased
                renderer.redraw( service.getDataArray() );
            }
        }

     });

    return ClientLayer;
});<|MERGE_RESOLUTION|>--- conflicted
+++ resolved
@@ -184,7 +184,8 @@
 
         setTileRenderer: function( tilekey, newIndex ) {
 
-            var oldIndex = this.getTileRenderer( tilekey ),
+            var that = this,
+                oldIndex = this.getTileRenderer( tilekey ),
                 oldRenderer = this.views[oldIndex].renderer,
                 newRenderer = this.views[newIndex].renderer,
                 oldService = this.views[oldIndex].service,
@@ -204,7 +205,11 @@
                 makeRedrawFunc( newRenderer, newService )();
             } else {
                 // otherwise request new data
-                newService.getRequest( tilekey, {}, makeRedrawFunc( newRenderer, newService ));
+                newService.getRequest( tilekey, {}, makeRedrawFunc( newRenderer, newService, function() {
+                    // on redraw check if the renderer index is still the same, it may be the case that
+                    // the server took so long to respond that the this view is no longer active
+                    return that.renderersByTile[tilekey] === newIndex;
+                }));
             }
 
             // release and redraw to remove old data
@@ -275,45 +280,6 @@
         },
 
 
-<<<<<<< HEAD
-=======
-        setTileRenderer: function( tilekey, newIndex ) {
-
-            var that = this,
-                oldIndex = this.getTileRenderer( tilekey ),
-                oldRenderer = this.views[oldIndex].renderer,
-                newRenderer = this.views[newIndex].renderer,
-                oldService = this.views[oldIndex].service,
-                newService = this.views[newIndex].service;
-
-            // update internal state
-            if ( newIndex === this.defaultRendererIndex ) {
-                delete this.renderersByTile[tilekey];
-            } else {
-                this.renderersByTile[tilekey] = newIndex;
-            }
-
-            if ( newService.layerInfo.layer === oldService.layerInfo.layer ) {
-                // both renderers share the same data source, swap tile data
-                // give tile to new view
-                newService.data[tilekey] = oldService.data[tilekey];
-                makeRedrawFunc( newRenderer, newService )();
-            } else {
-                // otherwise request new data
-                newService.getRequest( tilekey, {}, makeRedrawFunc( newRenderer, newService, function() {
-                    // on redraw check if the renderer index is still the same, it may be the case that
-                    // the server took so long to respond that the this view is no longer active
-                    return that.renderersByTile[tilekey] === newIndex;
-                }));
-            }
-
-            // release and redraw to remove old data
-            oldService.releaseData( tilekey );
-            makeRedrawFunc( oldRenderer, oldService )();
-        },
-
-
->>>>>>> 65852691
         /**
          * Map update callback, this function is called when the map view state is updating. Requests
          * and draws any new tiles
