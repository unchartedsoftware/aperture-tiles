--- conflicted
+++ resolved
@@ -196,16 +196,7 @@
         onMapUpdate: function() {
 
             var i,
-<<<<<<< HEAD
                 tiles,
-=======
-                tileIterator, tiles, tileSetBounds,
-                level = this.map.getZoom(),
-                bounds = this.map.olMap_.getExtent(),
-                mapExtents = this.map.olMap_.getMaxExtent(),
-                mapPyramid = new AoIPyramid(mapExtents.left, mapExtents.bottom,
-                                            mapExtents.right, mapExtents.top),
->>>>>>> 94683f11
                 viewIndex,
                 tilesByView = [];
 
@@ -214,15 +205,7 @@
             }
 
             // determine all tiles in view
-<<<<<<< HEAD
             tiles = this.map.getTilesInView();
-=======
-            tileIterator = new TileIterator(mapPyramid, level,
-                                            bounds.left, bounds.bottom,
-                                            bounds.right, bounds.top);
-            tiles = tileIterator.getRest();
-            tileSetBounds = {'params': tileIterator.toTileBounds()};
->>>>>>> 94683f11
 
             // group tiles by view index
             for (i=0; i<tiles.length; ++i) {
