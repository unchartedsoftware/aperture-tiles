--- conflicted
+++ resolved
@@ -55,11 +55,6 @@
 
 .text-score-weight-bar {
 	position:absolute;
-<<<<<<< HEAD
-	height: 6px;
-	width: 120px;
-=======
->>>>>>> 50654632
 	margin-left: 50%;
 	bottom: 0px;
 	border: 1px solid #000000;
