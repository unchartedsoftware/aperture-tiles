--- conflicted
+++ resolved
@@ -324,28 +324,6 @@
 
 	private val description = properties.getStringOption("oculus.binning.description",
 	                                                     "The description to put in the tile metadata")
-<<<<<<< HEAD
-	private val levels = properties.getStringPropSeq("oculus.binning.levels",
-	                                                 "The levels to bin").map(lvlString =>
-		{
-			lvlString.split(',').map(levelRange =>
-				{
-					val extrema = levelRange.split('-')
-
-					if ((0 == extrema.size) || (levelRange==""))
-						Seq[Int]()
-					else if (1 == extrema.size)
-						Seq[Int](extrema(0).toInt)
-					else
-						Range(extrema(0).toInt, extrema(1).toInt+1).toSeq
-				}
-			).fold(Seq[Int]())(_ ++ _)
-		}
-	).filter(levelSeq => {
-		         levelSeq != Seq[Int]()	// discard empty entries
-	         })
-=======
->>>>>>> 4bd490a0
 	
 
 	private val consolidationPartitions =
