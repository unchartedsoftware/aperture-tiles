/*
 * Copyright (c) 2014 Oculus Info Inc.
 * http://www.oculusinfo.com/
 *
 * Released under the MIT License.
 *
 * Permission is hereby granted, free of charge, to any person obtaining a copy of
 * this software and associated documentation files (the "Software"), to deal in
 * the Software without restriction, including without limitation the rights to
 * use, copy, modify, merge, publish, distribute, sublicense, and/or sell copies
 * of the Software, and to permit persons to whom the Software is furnished to do
 * so, subject to the following conditions:

 * The above copyright notice and this permission notice shall be included in all
 * copies or substantial portions of the Software.

 * THE SOFTWARE IS PROVIDED "AS IS", WITHOUT WARRANTY OF ANY KIND, EXPRESS OR
 * IMPLIED, INCLUDING BUT NOT LIMITED TO THE WARRANTIES OF MERCHANTABILITY,
 * FITNESS FOR A PARTICULAR PURPOSE AND NONINFRINGEMENT. IN NO EVENT SHALL THE
 * AUTHORS OR COPYRIGHT HOLDERS BE LIABLE FOR ANY CLAIM, DAMAGES OR OTHER
 * LIABILITY, WHETHER IN AN ACTION OF CONTRACT, TORT OR OTHERWISE, ARISING FROM,
 * OUT OF OR IN CONNECTION WITH THE SOFTWARE OR THE USE OR OTHER DEALINGS IN THE
 * SOFTWARE.
 */
package com.oculusinfo.tilegen.pipeline



import java.io.File
import java.lang.{Double => JavaDouble}
import java.sql.Timestamp
import java.text.SimpleDateFormat
import java.util.{Calendar, GregorianCalendar, Date}

import scala.collection.JavaConverters._

import com.oculusinfo.binning.{BinIndex, TileIndex}
import com.oculusinfo.binning.impl.WebMercatorTilePyramid
import com.oculusinfo.binning.io.impl.{FileSystemPyramidSource, FileBasedPyramidIO}
import com.oculusinfo.binning.io.serialization.impl.PrimitiveAvroSerializer
import com.oculusinfo.binning.metadata.PyramidMetaData
import com.oculusinfo.binning.util.JSONUtilitiesTests
import com.oculusinfo.tilegen.datasets.{TileAssertions, SchemaTypeUtilities}
import com.oculusinfo.tilegen.tiling.LocalTileIO
import org.apache.avro.file.CodecFactory
import org.apache.spark.SharedSparkContext
import org.apache.spark.sql.Column
import org.apache.spark.sql.types._
import org.json.JSONObject
import org.scalatest.FunSuite

import scala.collection.mutable.ListBuffer



class PipelineOperationsTests extends FunSuite with SharedSparkContext with TileAssertions {
	import PipelineOperations._
	import PipelineOperationsParsing._

	def outputOps(colSpecs: List[String], output: ListBuffer[Any])(input: PipelineData) = {
		val extractors = colSpecs.map(SchemaTypeUtilities.calculateExtractor(_, input.srdd.schema))
		val results = input.srdd.collect().map(row => extractors.map(_(row)))
		output ++= results.toList.flatten
		input
	}

	def outputOp(colSpec: String, output: ListBuffer[Any])(input: PipelineData) = {
		outputOps(List(colSpec), output)(input)
	}

	def convertColumnOp (colSpec: String, targetType: DataType)(input: PipelineData) = {
		val withConvert = input.srdd.withColumnRenamed(colSpec, colSpec + "Old").withColumn(colSpec, new Column(colSpec + "Old").cast(targetType))
		val lessOld = withConvert.select(withConvert.columns.filter(_ != (colSpec+"Old")).map(new Column(_)):_*)

		PipelineData(input.sqlContext, lessOld)
	}

	test("Test load JSON data parse and operation") {
		val resultList = ListBuffer[Any]()

		val resPath = getClass.getResource("/json_test.data").toURI.getPath
		val argsMap = Map("ops.path" -> resPath, "ops.partitions" -> "1")

		val loadStage = new PipelineStage("load", parseLoadJsonDataOp(argsMap))
		loadStage.addChild(new PipelineStage("output", outputOps(List("val", "time"), resultList)(_)))
		PipelineTree.execute(loadStage, sqlc)

		assertResult(List(
			             "one", "2015-01-01 10:15:30",
			             "two", "2015-01-02 8:15:30",
			             "three", "2015-01-03 10:15:30"))(resultList.toList)
	}

	test("Test load CSV data parse and operation") {
		val resultList = ListBuffer[Any]()

		val resPath = getClass.getResource("/csv_test.data").toURI.getPath
		val argsMap = Map(
			"ops.path" -> resPath,
			"ops.partitions" -> "1",
			"oculus.binning.parsing.separator" -> " *, *",
			"oculus.binning.parsing.vAl.index" -> "0",
			"oculus.binning.parsing.vAl.fieldType" -> "string", // use mixed case fieldname to test case sensitivity
			"oculus.binning.parsing.num.index" -> "1",
			"oculus.binning.parsing.num.fieldType" -> "long",
			"oculus.binning.parsing.num_1.index" -> "2",
			"oculus.binning.parsing.num_1.fieldType" -> "double",
			"oculus.binning.parsing.time.index" -> "3",
			"oculus.binning.parsing.time.fieldType" -> "string",
			"oculus.binning.parsing.desc.index" -> "4",
			"oculus.binning.parsing.desc.fieldType" -> "string"
		)

		val loadStage = PipelineStage("load", parseLoadCsvDataOp(argsMap))
		loadStage.addChild(PipelineStage("output", outputOps(List("vAl", "time"), resultList)(_)))
		PipelineTree.execute(loadStage, sqlc)

		assertResult(List(
			             "one", "2015-01-01 10:15:30",
			             "two", "2015-01-02 8:15:30",
			             "three", "2015-01-03 10:15:30"))(resultList.toList)
	}

	test("Test cache operation") {
		def checkTableName(count: Int, clearTableName: Boolean)(input: PipelineData) = {
			assertResult(Some(s"cached_table_$count"))(input.tableName)
			if (clearTableName) PipelineData(input.sqlContext, input.srdd) else input
		}

		val argMap = Map("ops.path" -> getClass.getResource("/json_test.data").toURI.getPath)
		val rootStage = PipelineStage("load", parseLoadJsonDataOp(argMap))
		rootStage.addChild(PipelineStage("cache_op_1", parseCacheDataOp(Map.empty)(_)))
			.addChild(PipelineStage("check_cache_op_1", checkTableName(0, true)(_)))
			.addChild(PipelineStage("cache_op_2", parseCacheDataOp(Map.empty)(_)))
			.addChild(PipelineStage("check_cache_op_2", checkTableName(1, false)(_)))
			.addChild(PipelineStage("cache_op_3", parseCacheDataOp(Map.empty)(_)))
			.addChild(PipelineStage("check_cache_op_3", checkTableName(1, false)(_)))
		PipelineTree.execute(rootStage, sqlc)
	}

	test("Test date filter parse and operation") {
		val resultList = ListBuffer[Any]()
		val argMap = Map(
			"ops.path" -> getClass.getResource("/json_test.data").toURI.getPath,
			"ops.column" -> "time",
			"ops.start" -> "2015-01-01 15:15:30",
			"ops.end" -> "2015-01-02 10:15:30",
			"ops.format" -> "yyyy-MM-DD HH:mm:ss")

		val rootStage = PipelineStage("load", parseLoadJsonDataOp(argMap))
		rootStage.addChild(PipelineStage("date_filter", parseDateFilterOp(argMap)))
			.addChild(PipelineStage("output", outputOp("time", resultList)(_)))

		PipelineTree.execute(rootStage, sqlc)

		assertResult(List("2015-01-02 8:15:30"))(resultList.toList)
	}

	test("Test date filter operation") {
		val resultList = ListBuffer[Any]()
		val resPath = getClass.getResource("/csv_test.data").toURI.getPath
		val argsMap = Map(
			"ops.path" -> resPath,
			"ops.partitions" -> "1",
			"oculus.binning.parsing.separator" -> " *, *",
			"oculus.binning.parsing.time.index" -> "3",
			"oculus.binning.parsing.time.fieldType" -> "date",
			"oculus.binning.parsing.time.dateFormat" -> "yyyy-MM-DD HH:mm:ss"
		)

		val d = new SimpleDateFormat("yyyy-MM-DD HH:mm:ss")
		val min = d.parse("2015-01-01 15:15:30")
		val max = d.parse("2015-01-02 10:15:30")

		val rootStage = PipelineStage("load", parseLoadCsvDataOp(argsMap))
		rootStage.addChild(PipelineStage("date_filter", dateFilterOp(min, max, "time")(_)))
			.addChild(PipelineStage("output", outputOp("time", resultList)(_)))

		PipelineTree.execute(rootStage, sqlc)

		assertResult(List(d.parse("2015-01-02 3:15:30").getTime)) (resultList.map(t => t.asInstanceOf[Timestamp].getTime).toList)
	}

	test("Test mercator filter parse and operation") {
		val resultList = ListBuffer[Any]()
		val pyramid = new WebMercatorTilePyramid
		val bounds = pyramid.getTileBounds(new TileIndex(0, 0, 0))
		// Mercator projection is ok for all X; just bad for Y out of range.
		val rawData = List(SchemaTypeUtilities.row("a", 0.0, 0.0),
		                   SchemaTypeUtilities.row("b", 0.0, bounds.getMinY),
		                   SchemaTypeUtilities.row("c", 0.0, bounds.getMinY-1E-12),
		                   SchemaTypeUtilities.row("d", 0.0, bounds.getMaxY),
		                   SchemaTypeUtilities.row("e", 0.0, bounds.getMaxY-1E-12),
		                   SchemaTypeUtilities.row("f", -181.0, 0.0),
		                   SchemaTypeUtilities.row("g", 181.0, 0.0))
		val data = sqlc.createDataFrame(
			sc.parallelize(rawData),
			SchemaTypeUtilities.structSchema(SchemaTypeUtilities.schemaField("id", classOf[String]),
			                                 SchemaTypeUtilities.schemaField("lon", classOf[Double]),
			                                 SchemaTypeUtilities.schemaField("lat", classOf[Double])))

		val rootStage = PipelineStage("load", loadRDDOp(data))
		rootStage.addChild(PipelineStage("mercator filter", parseMercatorFilterOp(Map("ops.latitude" -> "lat"))))
			.addChild(PipelineStage("output", outputOp("id", resultList)(_)))

		PipelineTree.execute(rootStage, sqlc)

		assertResult(List("a", "b", "e", "f", "g"))(resultList.toList)
	}

	test("Test integral range filter parse and operation") {
		val resultList = ListBuffer[Any]()
		val argMap = Map(
			"ops.path" -> getClass.getResource("/json_test.data").toURI.getPath,
			"ops.columns" -> "num,num_1",
			"ops.min" -> "2,2",
			"ops.max" -> "3,3")

		val rootStage = PipelineStage("load", parseLoadJsonDataOp(argMap))
		rootStage.addChild(PipelineStage("range_filter", parseIntegralRangeFilterOp(argMap)))
			.addChild(PipelineStage("output", outputOp("num", resultList)(_)))

		PipelineTree.execute(rootStage, sqlc)

		assertResult(List(2, 3))(resultList.toList)
	}


	test("Test integral range filter parse and operation with multiple types") {
		val resultList = ListBuffer[Any]()
		val argMap = Map(
			"ops.path" -> getClass.getResource("/json_test.data").toURI.getPath,
			"ops.columns" -> "num,num_1",
			"ops.min" -> "2,2",
			"ops.max" -> "3,3")

		{
			resultList.clear()
			val rootStage = PipelineStage("load", parseLoadJsonDataOp(argMap))
			val stage1 = rootStage.addChild(PipelineStage("convert", convertColumnOp("num", IntegerType)(_)))
			val stage2 = stage1.addChild(PipelineStage("range_filter", parseIntegralRangeFilterOp(argMap)))
			val stage3 = stage2.addChild(PipelineStage("output", outputOp("num", resultList)(_)))

			PipelineTree.execute(rootStage, sqlc)

			assertResult(List(2, 3))(resultList.toList)
		}

		{
			resultList.clear()
			val rootStage = PipelineStage("load", parseLoadJsonDataOp(argMap))
			val stage1 = rootStage.addChild(PipelineStage("convert", convertColumnOp("num", LongType)(_)))
			val stage2 = stage1.addChild(PipelineStage("range_filter", parseIntegralRangeFilterOp(argMap)))
			val stage3 = stage2.addChild(PipelineStage("output", outputOp("num", resultList)(_)))

			PipelineTree.execute(rootStage, sqlc)

			assertResult(List(2, 3))(resultList.toList)
		}
	}

	test("Test integral range filter parse and operation with exclusions") {
		val resultList = ListBuffer[Any]()
		val argMap = Map(
			"ops.path" -> getClass.getResource("/json_test.data").toURI.getPath,
			"ops.columns" -> "num,num_1",
			"ops.min" -> "2,2",
			"ops.max" -> "3,3",
			"ops.exclude" -> "true")

		val rootStage = PipelineStage("load", parseLoadJsonDataOp(argMap))
		rootStage.addChild(PipelineStage("range_filter", parseIntegralRangeFilterOp(argMap)))
			.addChild(PipelineStage("output", outputOp("num", resultList)(_)))

		PipelineTree.execute(rootStage, sqlc)

		assertResult(List(1))(resultList.toList)
	}

	test("Test fractional range filter parse and operation") {
		val resultList = ListBuffer[Any]()

		val argMap = Map(
			"ops.path" -> getClass.getResource("/json_test.data").toURI.getPath,
			"ops.columns" -> "num,num_1",
			"ops.min" -> "2.0,2.0",
			"ops.max" -> "3.0,3.0")

		val rootStage = PipelineStage("load", parseLoadJsonDataOp(argMap))
		rootStage.addChild(PipelineStage("range_filter", parseFractionalRangeFilterOp(argMap)))
			.addChild(PipelineStage("output", outputOp("num", resultList)(_)))

		PipelineTree.execute(rootStage, sqlc)

		assertResult(List(2, 3))(resultList.toList)
	}

	test("Test fractional range filter parse and operation with multiple types") {
		val resultList = ListBuffer[Any]()
		val argMap = Map(
			"ops.path" -> getClass.getResource("/json_test.data").toURI.getPath,
			"ops.columns" -> "num,num_1",
			"ops.min" -> "2.0,2.0",
			"ops.max" -> "3.0,3.0")

		{
			resultList.clear()
			val rootStage = PipelineStage("load", parseLoadJsonDataOp(argMap))
			val stage1 = rootStage.addChild(PipelineStage("convert", convertColumnOp("num", FloatType)(_)))
			val stage2 = stage1.addChild(PipelineStage("range_filter", parseFractionalRangeFilterOp(argMap)))
			val stage3 = stage2.addChild(PipelineStage("output", outputOp("num", resultList)(_)))

			PipelineTree.execute(rootStage, sqlc)

			assertResult(List(2, 3))(resultList.toList)
		}

		{
			resultList.clear()
			val rootStage = PipelineStage("load", parseLoadJsonDataOp(argMap))
			val stage1 = rootStage.addChild(PipelineStage("convert", convertColumnOp("num", DoubleType)(_)))
			val stage2 = stage1.addChild(PipelineStage("range_filter", parseFractionalRangeFilterOp(argMap)))
			val stage3 = stage2.addChild(PipelineStage("output", outputOp("num", resultList)(_)))

			PipelineTree.execute(rootStage, sqlc)

			assertResult(List(2, 3))(resultList.toList)
		}
	}

	test("Test fractional range filter parse and operation with exclusions") {
		val resultList = ListBuffer[Any]()

		val resPath = getClass.getResource("/json_test.data").toURI.getPath
		val argMap = Map(
			"ops.path" -> resPath,
			"ops.columns" -> "num,num_1",
			"ops.min" -> "2.0,2.0",
			"ops.max" -> "3.0,3.0",
			"ops.exclude" -> "true")

		val rootStage = PipelineStage("load", parseLoadJsonDataOp(argMap))
		rootStage.addChild(PipelineStage("range_filter", parseFractionalRangeFilterOp(argMap)))
			.addChild(PipelineStage("output", outputOp("num", resultList)(_)))

		PipelineTree.execute(rootStage, sqlc)

		assertResult(List(1))(resultList.toList)
	}

	test("Test regex filter parse and operation") {
		val resultList = ListBuffer[Any]()

		val resPath = getClass.getResource("/json_test.data").toURI.getPath
		val argMap = Map(
			"ops.path" -> resPath,
			"ops.column" -> "desc",
			"ops.exclude" -> "false",
			"ops.regex" -> """a+b+\d*\..*\w\w""")

		val rootStage = PipelineStage("load", parseLoadJsonDataOp(argMap))
		rootStage.addChild(PipelineStage("regex_filter", parseRegexFilterOp(argMap)))
			.addChild(PipelineStage("output", outputOp("desc", resultList)(_)))

		PipelineTree.execute(rootStage, sqlc)

		assertResult(List("aabb.?cc", "ab99.?xx"))(resultList.toList)
	}

	test("Test regex filter parse and operation with exclude") {
		val resultList = ListBuffer[Any]()

		val resPath = getClass.getResource("/json_test.data").toURI.getPath
		val argMap = Map(
			"ops.path" -> resPath,
			"ops.column" -> "desc",
			"ops.exclude" -> "true",
			"ops.regex" -> """a+b+\d*\..*\w\w""")

		val rootStage = PipelineStage("load", parseLoadJsonDataOp(argMap))
		rootStage.addChild(PipelineStage("regex_filter", parseRegexFilterOp(argMap)))
			.addChild(PipelineStage("output", outputOp("desc", resultList)(_)))

		PipelineTree.execute(rootStage, sqlc)

		assertResult(List("aabcc.?"))(resultList.toList)
	}

	test("Test column select parse and operation") {
		var schema: StructType = null
		def schemaOp()(input: PipelineData) = {
			schema = input.srdd.schema
			input
		}

		val resPath = getClass.getResource("/json_test.data").toURI.getPath
		val argMap = Map(
			"ops.path" -> resPath,
			"ops.columns" -> "val,num")

		val rootStage = PipelineStage("load", parseLoadJsonDataOp(argMap))
		rootStage.addChild(PipelineStage("column_select", parseColumnSelectOp(argMap)))
			.addChild(PipelineStage("output", schemaOp()(_)))

		PipelineTree.execute(rootStage, sqlc)

		assertResult(schema.fields.size)(2)
		assert(schema.fieldNames.contains("val"))
		assert(schema.fieldNames.contains("num"))
	}

  test("Test column type conversion") {
    var schema: StructType = null
    def schemaOp()(input: PipelineData) = {
      schema = input.srdd.schema
      input
    }
    val resultListInt = ListBuffer[Any]()
    val resultListString = ListBuffer[Any]()

    try {
      // pipeline stage to create test data
      def createDataOp(count: Int)(input: PipelineData) = {
        val jsonData = for (x <- 0 until count; y <- 0 until count / 2) yield {
          val lon = -180.0 + (x / count.toFloat * 360.0)
          val lat = -45.0 + (y * 90.0 / (count / 2))
          var data = (x * count + y).toDouble
          if (x == 0 && y == 0){data = Double.MaxValue}
          if (x == 0 && y == 1){data = data + 0.5}

          s"""{"x":$lon, "y":$lat, "data":$data}\n"""
        }
        val srdd = sqlc.jsonRDD(sc.parallelize(jsonData))
        PipelineData(sqlc, srdd)
      }

      // Run the tile job
      val args = Map(
        "ops.xColumn" -> "x",
        "ops.yColumn" -> "y",
        "ops.name" -> "test.{i}.{v}",
        "ops.description" -> "a test description",
        "ops.prefix" -> "test_prefix",
        "ops.levels.0" -> "0",
        "ops.tileWidth" -> "4",
        "ops.tileHeight" -> "4",
        "ops.valueColumn" -> "data",
        "ops.valueType" -> "double",
        "ops.aggregationType" -> "sum")

      val rootStage = PipelineStage("create_data", createDataOp(8)(_))
      rootStage.addChild(PipelineStage("convert_int", convertColumnTypeOp("data", x => x(0).asInstanceOf[Double].toInt, IntegerType)(_)))
        .addChild(PipelineStage("output_schema", schemaOp()(_)))
        .addChild(PipelineStage("output_int", outputOp("data", resultListInt)(_)))
        .addChild(PipelineStage("convert_string", convertColumnTypeOp("data", x => x(0).asInstanceOf[Int].toString, StringType)(_)))
        .addChild(PipelineStage("output_string", outputOp("data", resultListString)(_)))
      PipelineTree.execute(rootStage, sqlc)

      // Check schema
      assertResult(schema.fields.size)(3)
      assert(schema.fields(2).name == "data")
      assert(schema.fields(2).dataType == IntegerType)

      // Double to Int
      assert(resultListInt(0) == Integer.MAX_VALUE) // Double to int conversion is capped at max int
      assert(resultListInt(1) == 1) // Double to int conversion takes only the integer part of the number
      assert(resultListInt(2) == 2)

      // Int to String
      assert(resultListString(3) == "3")

    }
  }

	test("Test geo heatmap parse and operation") {

		try {
			// pipeline stage to create test data
			def createDataOp(count: Int)(input: PipelineData) = {
				val jsonData = for (x <- 0 until count; y <- 0 until count/2) yield {
					val lon = -180.0 + (x / count.toFloat * 360.0)
					val lat = -45.0 + (y  * 90.0 / (count / 2))
					s"""{"x":$lon, "y":$lat, "data":${(x * count + y).toDouble}}\n"""
				}
				val srdd = sqlc.jsonRDD(sc.parallelize(jsonData))
				PipelineData(sqlc, srdd)
			}

			// Run the tile job
			val args = Map(
				"ops.xColumn" -> "x",
				"ops.yColumn" -> "y",
				"ops.name" -> "test.{i}.{v}",
				"ops.description" -> "a test description",
				"ops.prefix" -> "test_prefix",
				"ops.levels.0" -> "0",
				"ops.tileWidth" -> "4",
				"ops.tileHeight" -> "4",
				"ops.valueColumn" -> "data",
				"ops.valueType" -> "double",
				"ops.aggregationType" -> "sum")

			val rootStage = PipelineStage("create_data", createDataOp(8)(_))
			rootStage.addChild(PipelineStage("geo_heatmap_op", parseGeoHeatMapOp(args)))
			PipelineTree.execute(rootStage, sqlc)

			// Load the metadata and validate its contents - gives us an indication of whether or not the
			// job completed successfully, and if performed the expected operation.  There are more detailed
			// tests for the operations themselves.
			val tileIO = new LocalTileIO("avro")
			val metaData = tileIO.readMetaData("test.x.y.data").getOrElse(fail("Metadata not created"))

			JSONUtilitiesTests.assertJsonEqual(new JSONObject("""{"minimum":0, "maximum":218}"""),
			                                   new JSONObject(metaData.getCustomMetaData("0").toString))
			JSONUtilitiesTests.assertJsonEqual(new JSONObject("""{"minimum":0, "maximum":218}"""),
			                                   new JSONObject(metaData.getCustomMetaData("global").toString))

			val customMeta = metaData.getAllCustomMetaData
			assert(0 === customMeta.get("0.minimum"))
			assert(218 === customMeta.get("0.maximum"))
			assert(0 === customMeta.get("global.minimum"))
			assert(218 === customMeta.get("global.maximum"))
		} finally {
			// Remove the tile set we created
			def removeRecursively (file: File): Unit = {
				if (file.isDirectory) {
					file.listFiles().foreach(removeRecursively)
				}
				file.delete()
			}
			// If you want to look at the tile set (not remove it) comment out this line.
			removeRecursively(new File("test.x.y.data"))
		}
	}

	test("Test crossplot heatmap parse and operation") {

		try {
			// pipeline stage to create test data
			def createDataOp(count: Int)(input: PipelineData) = {
				val jsonData = for (x <- 0 until count; y <- 0 until count if y % 2 == 0) yield {
					s"""{"x":$x, "y":$y, "data":${(x * count + y)}}\n"""
				}
				val srdd = sqlc.jsonRDD(sc.parallelize(jsonData))
				PipelineData(sqlc, srdd)
			}

			// Run the tile job
			val args = Map(
				"ops.xColumn" -> "x",
				"ops.yColumn" -> "y",
				"ops.name" -> "test.{i}.{v}",
				"ops.description" -> "a test description",
				"ops.prefix" -> "test_prefix",
				"ops.levels.0" -> "0",
				"ops.tileWidth" -> "4",
				"ops.tileHeight" -> "4",
				"ops.valueColumn" -> "data",
				"ops.valueType" -> "long",
				"ops.aggregationType" -> "sum",
				"ops.minX" -> "0.0",
				"ops.minY" -> "0.0",
				"ops.maxX" -> "7.0",
				"ops.maxY" -> "7.0")

			val rootStage = PipelineStage("create_data", createDataOp(8)(_))
			rootStage.addChild(PipelineStage("crossplot_heatmap_op", parseCrossplotHeatmapOp(args)))
			PipelineTree.execute(rootStage, sqlc)

			// Load the metadata and validate its contents - gives us an indication of whether or not the
			// job completed successfully, and if performed the expected operation.  There are more detailed
			// tests for the operations themselves.
			val tileIO = new LocalTileIO("avro")
			val metaData = tileIO.readMetaData("test.x.y.data").getOrElse(fail("Metadata not created"))

			val bounds = metaData.getBounds
			assertResult(0.0)(bounds.getMinX)
			assertResult(0.0)(bounds.getMinY)
			assertResult(7.0)(round(bounds.getMaxX, 1))
			assertResult(6.0)(round(bounds.getMaxY, 1))

			JSONUtilitiesTests.assertJsonEqual(new JSONObject("""{"minimum":8, "maximum":116}"""),
			                                   new JSONObject(metaData.getCustomMetaData("0").toString))
			JSONUtilitiesTests.assertJsonEqual(new JSONObject("""{"minimum":8, "maximum":116}"""),
			                                   new JSONObject(metaData.getCustomMetaData("global").toString))

			val customMeta = metaData.getAllCustomMetaData
			assert(8 === customMeta.get("0.minimum"))
			assert(116 === customMeta.get("0.maximum"))
			assert(8 === customMeta.get("global.minimum"))
			assert(116 === customMeta.get("global.maximum"))
		} finally {
			// Remove the tile set we created
			def removeRecursively (file: File): Unit = {
				if (file.isDirectory) {
					file.listFiles().foreach(removeRecursively)
				}
				file.delete()
			}
			// If you want to look at the tile set (not remove it) comment out this line.
			removeRecursively(new File("test.x.y.data"))
		}
	}

	def round(d: Any, places: Int) = {
		BigDecimal(d.asInstanceOf[Double]).setScale(places, BigDecimal.RoundingMode.HALF_UP).toDouble
	}

	test("Test geo line-tiling parse and operation") {
		try {
			// pipeline stage to create test data
			def createDataOp(count: Int)(input: PipelineData) = {
				// Total pattern is:
				// +------------------------+
				// |                        |
				// |    4     3  2     1    |
				// |       4  3  2  1       |
				// |    5  5        0  0    |
				// |    6  6       11 11    |
				// |       7  8  9 10       |
				// |    7     8  9    10    |
				// |                        |
				// +------------------------+
				// Line format is: (t1x, t1y, b1x, b1y, t2x, t2y, b2x, b2y, v)
				val coords = List(
					(1, 1, 1, 3, 1, 1, 2, 3, 0),
					(1, 1, 1, 2, 1, 1, 2, 1, 1),
					(1, 1, 0, 2, 1, 1, 0, 1, 2),
					(0, 1, 3, 2, 0, 1, 3, 1, 3),
					(0, 1, 2, 2, 0, 1, 1, 1, 4),
					(0, 1, 2, 3, 0, 1, 1, 3, 5),
					(0, 0, 2, 0, 0, 0, 1, 0, 6),
					(0, 0, 2, 1, 0, 0, 1, 2, 7),
					(0, 0, 3, 1, 0, 0, 3, 2, 8),
					(1, 0, 0, 1, 1, 0, 0, 2, 9),
					(1, 0, 1, 1, 1, 0, 2, 2, 10),
					(1, 0, 1, 0, 1, 0, 2, 0, 11)
				)
				val pyramid = new WebMercatorTilePyramid
				val jsonData = coords.map{case (t1x, t1y, b1x, b1y, t2x, t2y, b2x, b2y, v) =>
					val t1 = new TileIndex(1, t1x, t1y, 4, 4)
					val b1 = new BinIndex(b1x, b1y)
					val cell1 = pyramid.getBinBounds(t1, b1)
					val x1 = cell1.getCenterX
					val y1 = cell1.getCenterY

					val t2 = new TileIndex(1, t2x, t2y, 4, 4)
					val b2 = new BinIndex(b2x, b2y)
					val cell2 = pyramid.getBinBounds(t2, b2)
					val x2 = cell2.getCenterX
					val y2 = cell2.getCenterY

					val value = v.toDouble
					s"""{"x1": $x1, "y1": $y1, "x2": $x2, "y2": $y2, "data": $value}"""
				}

				val srdd = sqlc.jsonRDD(sc.parallelize(jsonData))
				PipelineData(sqlc, srdd)
			}

			// Run the tile job
			val args = Map(
				"ops.x1Column" -> "x1",
				"ops.y1Column" -> "y1",
				"ops.x2Column" -> "x2",
				"ops.y2Column" -> "y2",
				"ops.name" -> "test.{i}.{v}",
				"ops.description" -> "a test description",
				"ops.prefix" -> "test_prefix",
				"ops.levels.0" -> "0,1",
				"ops.tileWidth" -> "4",
				"ops.tileHeight" -> "4",
				"ops.valueColumn" -> "data",
				"ops.valueType" -> "double",
				"ops.aggregationType" -> "sum",
				"ops.minimumSegmentLength" -> "0"
			)

			val rootStage = PipelineStage("create_data", createDataOp(8)(_))
			rootStage.addChild(PipelineStage("geo_line_tiling_op", parseGeoSegmentTilingOp(args)))
			PipelineTree.execute(rootStage, sqlc)

			// Load the metadata and validate its contents - gives us an indication of whether or not the
			// job completed successfully, and if performed the expected operation.  There are more detailed
			// tests for the operations themselves.
			val pyramidIO = new FileBasedPyramidIO(new FileSystemPyramidSource("", "avro"))
			val metaData = new PyramidMetaData(pyramidIO.readMetaData("test.x1.y1.x2.y2.data"))
			val serializer = new PrimitiveAvroSerializer[JavaDouble](classOf[JavaDouble], CodecFactory.bzip2Codec())
			val tile000 = pyramidIO.readTiles("test.x1.y1.x2.y2.data", serializer, Iterable(new TileIndex(0, 0, 0, 4, 4)).asJava)
			val tile100 = pyramidIO.readTiles("test.x1.y1.x2.y2.data", serializer, Iterable(new TileIndex(1, 0, 0, 4, 4)).asJava)
			val tile101 = pyramidIO.readTiles("test.x1.y1.x2.y2.data", serializer, Iterable(new TileIndex(1, 0, 1, 4, 4)).asJava)
			val tile110 = pyramidIO.readTiles("test.x1.y1.x2.y2.data", serializer, Iterable(new TileIndex(1, 1, 0, 4, 4)).asJava)
			val tile111 = pyramidIO.readTiles("test.x1.y1.x2.y2.data", serializer, Iterable(new TileIndex(1, 1, 1, 4, 4)).asJava)

			assertTileContents(List( 4.0,  3.0,  2.0,  1.0,
			                         5.0, 12.0,  3.0,  0.0,
			                         6.0, 21.0, 30.0, 11.0,
			                         7.0,  8.0,  9.0, 10.0), tile000.get(0))
			assertTileContents(List( 0.0,  6.0,  6.0,  0.0,
			                         0.0,  0.0,  7.0,  8.0,
			                         0.0,  7.0,  0.0,  8.0,
			                         0.0,  0.0,  0.0,  0.0), tile100.get(0))
			assertTileContents(List( 0.0, 11.0, 11.0,  0.0,
			                         9.0, 10.0,  0.0,  0.0,
			                         9.0,  0.0, 10.0,  0.0,
			                         0.0,  0.0,  0.0,  0.0), tile110.get(0))
			assertTileContents(List( 0.0,  0.0,  0.0,  0.0,
			                         0.0,  4.0,  0.0,  3.0,
			                         0.0,  0.0,  4.0,  3.0,
			                         0.0,  5.0,  5.0,  0.0), tile101.get(0))
			assertTileContents(List( 0.0,  0.0,  0.0,  0.0,
			                         2.0,  0.0,  1.0,  0.0,
			                         2.0,  1.0,  0.0,  0.0,
			                         0.0,  0.0,  0.0,  0.0), tile111.get(0))

			JSONUtilitiesTests.assertJsonEqual(new JSONObject("""{"minimum":0, "maximum":30}"""),
			                                   new JSONObject(metaData.getCustomMetaData("0").toString))
			JSONUtilitiesTests.assertJsonEqual(new JSONObject("""{"minimum":0, "maximum":11}"""),
			                                   new JSONObject(metaData.getCustomMetaData("1").toString))
			JSONUtilitiesTests.assertJsonEqual(new JSONObject("""{"minimum":0, "maximum":30}"""),
			                                   new JSONObject(metaData.getCustomMetaData("global").toString))

			val customMeta = metaData.getAllCustomMetaData
			assert(0 === customMeta.get("0.minimum"))
			assert(30 === customMeta.get("0.maximum"))
			assert(0 === customMeta.get("1.minimum"))
			assert(11 === customMeta.get("1.maximum"))
			assert(0 === customMeta.get("global.minimum"))
			assert(30 === customMeta.get("global.maximum"))
		} finally {
			// Remove the tile set we created
			def removeRecursively (file: File): Unit = {
				if (file.isDirectory) {
					file.listFiles().foreach(removeRecursively)
				}
				file.delete()
			}
			// If you want to look at the tile set (not remove it) comment out this line.
			removeRecursively(new File("test.x1.y1.x2.y2.data"))
		}
	}

  test("Test date field extraction") {
    val format = "yyyy DD"
    def createDataOp(count: Int)(input: PipelineData) = {
      val formatter = new SimpleDateFormat(format)
      val pyramid = new WebMercatorTilePyramid
      val jsonData = (1 to 365).map{day =>
        val date = new GregorianCalendar()
        date.set(Calendar.YEAR, 2000)
        date.set(Calendar.DAY_OF_YEAR, day)
        val formattedDate = formatter.format(date.getTime)
        s"""{"x": $day, "y": 1, "date": "$formattedDate"}"""
      }

      val srdd = sqlc.jsonRDD(sc.parallelize(jsonData))
      PipelineData(sqlc, srdd)
    }

    val rootStage = PipelineStage("create_data", createDataOp(8)(_))
    val days = ListBuffer[Any]()
    val weeks = ListBuffer[Any]()
    val months = ListBuffer[Any]()
    rootStage.addChild(PipelineStage("ConvertDates", parseDateOp("date", "parsedDate", format)(_)))
      .addChild(PipelineStage("GetDay", dateFieldOp("parsedDate", "day", Calendar.DAY_OF_YEAR)(_)))
      .addChild(PipelineStage("GetDay", dateFieldOp("parsedDate", "week", Calendar.WEEK_OF_YEAR)(_)))
      .addChild(PipelineStage("GetDay", dateFieldOp("parsedDate", "month", Calendar.MONTH)(_)))
      .addChild(new PipelineStage("output", outputOps(List("day"), days)(_)))
      .addChild(new PipelineStage("output", outputOps(List("week"), weeks)(_)))
      .addChild(new PipelineStage("output", outputOps(List("month"), months)(_)))
    PipelineTree.execute(rootStage, sqlc)

    assert((1 to 365).toList === days)
    // 2000 has 53 weeks - only one day in the first week.
    assert((1 to 53).toList === weeks.map(_.asInstanceOf[Int]).toSet.toList.sorted)
    // months are zero-based for some reason
    assert((0 to 11).toList === months.map(_.asInstanceOf[Int]).toSet.toList.sorted)
  }

<<<<<<< HEAD
  test("Test Load Parquet File") {

    def SaveParquetDataOp(path: String)(input: PipelineData): PipelineData = {
      input.srdd.saveAsParquetFile(path)
      PipelineData(input.sqlContext, input.srdd)
    }

    val resultList = ListBuffer[Any]()
    val argMap = Map(
      "ops.path" -> getClass.getResource("/json_test.data").toURI.getPath,
      "ops.columns" -> "num,num_1",
      "ops.min" -> "2,2",
      "ops.max" -> "3,3")

    val tempFolder = "./temp-" + System.currentTimeMillis()
    try
    {
      val rootStage = PipelineStage("load_json", parseLoadJsonDataOp(argMap))
      rootStage.addChild(PipelineStage("save_parquet", SaveParquetDataOp(tempFolder)))
        .addChild(PipelineStage("load_parquet", loadParquetDataOp(tempFolder, Some(10))))
        .addChild(PipelineStage("output", outputOp("num", resultList)(_)))

      PipelineTree.execute(rootStage, sqlc)

      assertResult(List(1, 2, 3))(resultList.toList)
    } finally {
      // Remove the tile set we created
      def removeRecursively (file: File): Unit = {
        if (file.isDirectory) {
          file.listFiles().foreach(removeRecursively)
        }
        file.delete()
      }
      // If you want to look at the tile set (not remove it) comment out this line.
      removeRecursively(new File(tempFolder))
    }
  }


=======
  test("Test elapsed date field extraction") {
    val format = "yyyy DD"
    def createDataOp(count: Int)(input: PipelineData) = {
      val formatter = new SimpleDateFormat(format)
      val pyramid = new WebMercatorTilePyramid
      val jsonData = (1 to 365).map{day =>
        val date = new GregorianCalendar()
        date.set(Calendar.YEAR, 2000)
        date.set(Calendar.DAY_OF_YEAR, day)
        val formattedDate = formatter.format(date.getTime)
        s"""{"x": $day, "y": 1, "date": "$formattedDate"}"""
      }

      val srdd = sqlc.jsonRDD(sc.parallelize(jsonData))
      PipelineData(sqlc, srdd)
    }

    val rootStage = PipelineStage("create_data", createDataOp(8)(_))
    val days = ListBuffer[Any]()
    val weeks = ListBuffer[Any]()
    val months = ListBuffer[Any]()
    rootStage.addChild(PipelineStage("ConvertDates", parseDateOp("date", "parsedDate", format)(_)))
      .addChild(PipelineStage("GetDay", elapsedDateOp("parsedDate", "day", Calendar.DAY_OF_YEAR,
                                                      new GregorianCalendar(2000, 0, 5).getTime)(_)))
      .addChild(PipelineStage("GetDay", elapsedDateOp("parsedDate", "week", Calendar.WEEK_OF_YEAR,
                                                      new GregorianCalendar(2000, 0, 15).getTime)(_)))
      .addChild(PipelineStage("GetDay", elapsedDateOp("parsedDate", "month", Calendar.MONTH,
                                                      new GregorianCalendar(2000, 2, 1).getTime)(_)))
      .addChild(new PipelineStage("output", outputOps(List("day"), days)(_)))
      .addChild(new PipelineStage("output", outputOps(List("week"), weeks)(_)))
      .addChild(new PipelineStage("output", outputOps(List("month"), months)(_)))
    PipelineTree.execute(rootStage, sqlc)

    assert((-4 to 360).toList === days)
    // 2000 has 53 weeks - only one day in the first week.
    assert((-2 to 50).toList === weeks.map(_.asInstanceOf[Int]).toSet.toList.sorted)
    // months are zero-based for some reason
    assert((-2 to 9).toList === months.map(_.asInstanceOf[Int]).toSet.toList.sorted)
  }
>>>>>>> e636c216
}<|MERGE_RESOLUTION|>--- conflicted
+++ resolved
@@ -777,47 +777,6 @@
     assert((0 to 11).toList === months.map(_.asInstanceOf[Int]).toSet.toList.sorted)
   }
 
-<<<<<<< HEAD
-  test("Test Load Parquet File") {
-
-    def SaveParquetDataOp(path: String)(input: PipelineData): PipelineData = {
-      input.srdd.saveAsParquetFile(path)
-      PipelineData(input.sqlContext, input.srdd)
-    }
-
-    val resultList = ListBuffer[Any]()
-    val argMap = Map(
-      "ops.path" -> getClass.getResource("/json_test.data").toURI.getPath,
-      "ops.columns" -> "num,num_1",
-      "ops.min" -> "2,2",
-      "ops.max" -> "3,3")
-
-    val tempFolder = "./temp-" + System.currentTimeMillis()
-    try
-    {
-      val rootStage = PipelineStage("load_json", parseLoadJsonDataOp(argMap))
-      rootStage.addChild(PipelineStage("save_parquet", SaveParquetDataOp(tempFolder)))
-        .addChild(PipelineStage("load_parquet", loadParquetDataOp(tempFolder, Some(10))))
-        .addChild(PipelineStage("output", outputOp("num", resultList)(_)))
-
-      PipelineTree.execute(rootStage, sqlc)
-
-      assertResult(List(1, 2, 3))(resultList.toList)
-    } finally {
-      // Remove the tile set we created
-      def removeRecursively (file: File): Unit = {
-        if (file.isDirectory) {
-          file.listFiles().foreach(removeRecursively)
-        }
-        file.delete()
-      }
-      // If you want to look at the tile set (not remove it) comment out this line.
-      removeRecursively(new File(tempFolder))
-    }
-  }
-
-
-=======
   test("Test elapsed date field extraction") {
     val format = "yyyy DD"
     def createDataOp(count: Int)(input: PipelineData) = {
@@ -857,5 +816,42 @@
     // months are zero-based for some reason
     assert((-2 to 9).toList === months.map(_.asInstanceOf[Int]).toSet.toList.sorted)
   }
->>>>>>> e636c216
+
+  test("Test Load Parquet File") {
+
+    def SaveParquetDataOp(path: String)(input: PipelineData): PipelineData = {
+      input.srdd.saveAsParquetFile(path)
+      PipelineData(input.sqlContext, input.srdd)
+    }
+
+    val resultList = ListBuffer[Any]()
+    val argMap = Map(
+      "ops.path" -> getClass.getResource("/json_test.data").toURI.getPath,
+      "ops.columns" -> "num,num_1",
+      "ops.min" -> "2,2",
+      "ops.max" -> "3,3")
+
+    val tempFolder = "./temp-" + System.currentTimeMillis()
+    try
+    {
+      val rootStage = PipelineStage("load_json", parseLoadJsonDataOp(argMap))
+      rootStage.addChild(PipelineStage("save_parquet", SaveParquetDataOp(tempFolder)))
+        .addChild(PipelineStage("load_parquet", loadParquetDataOp(tempFolder, Some(10))))
+        .addChild(PipelineStage("output", outputOp("num", resultList)(_)))
+
+      PipelineTree.execute(rootStage, sqlc)
+
+      assertResult(List(1, 2, 3))(resultList.toList)
+    } finally {
+      // Remove the tile set we created
+      def removeRecursively (file: File): Unit = {
+        if (file.isDirectory) {
+          file.listFiles().foreach(removeRecursively)
+        }
+        file.delete()
+      }
+      // If you want to look at the tile set (not remove it) comment out this line.
+      removeRecursively(new File(tempFolder))
+    }
+  }
 }